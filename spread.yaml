--- conflicted
+++ resolved
@@ -26,11 +26,7 @@
 
     qemu:
         systems:
-<<<<<<< HEAD
-            - ubuntu-16.04-64:
-=======
             - ubuntu-18.04-64:
->>>>>>> 35cca799
                 username: ubuntu
                 password: ubuntu
 
