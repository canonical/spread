# This spread setup is used to test spread with spread itself. For that, the
# spread interpreting this file is assumed to be working based on prior
# testing, while the spread code being shipped to the remote server is being
# verified for correctness. See the tests to have an idea of how that's done.
# Keep in mind that the logic in task.yaml is supposed to test the *built*
# spread, not the one running the task.yaml logic.

project: spread

environment:
    GOVERSION: 1.10.4
    GOHOME: /home/test
    GOPATH: $GOHOME
    PATH: $GOHOME/bin:$PATH
    CACHE_DISABLED: $(HOST:[ "$SEND_CACHE" = 1 ] && echo false || echo tests/cache)

backends:
    google:
        key: "$(HOST: echo $SPREAD_GOOGLE_KEY)"
        location: computeengine/us-east1-b
        halt-timeout: 2h
        systems:
            - ubuntu-18.04-64:
                image: ubuntu-1804-64-virt-enabled
                workers: 1

    qemu:
        systems:
            - ubuntu-18.04-64:
                username: ubuntu
                password: ubuntu

exclude:
    - .spread-reuse.yaml
    - tests/.spread-reuse.yaml
    - $CACHE_DISABLED

path: /home/test/src/github.com/snapcore/spread

suites:
    tests/: 
        summary: Integration tests

prepare: |

<<<<<<< HEAD
    apt update
    apt install -y git lxd qemu-kvm tree

    # Cache is only available if SEND_CACHE=1 is set.
    mkdir -p tests/cache

    # Start lxd instance
    lxd init --auto
    lxc launch ubuntu:16.04
=======
    DEBS="git qemu-kvm lxd tree"
    if ! dpkg -l $DEBS; then
        apt update
        apt install -y $DEBS
    fi

    # Cache is only available if SEND_CACHE=1 is set.
    mkdir -p tests/cache
>>>>>>> c85b89fe

    # Cache Go deb with: cd tests/cache && godeb download $GOVERSION
    if ! dpkg -l go; then
        if [ ! -f tests/cache/go_$GOVERSION-*.deb ]; then
            (
                cd tests/cache
                if [ ! -f godeb ]; then
                    wget https://godeb.s3.amazonaws.com/godeb-amd64.tar.gz
                    tar xzvf godeb-amd64.tar.gz
                fi
                ./godeb download $GOVERSION
            )
        fi
        dpkg -i tests/cache/go_$GOVERSION-*.deb
    fi
    go get ./cmd/spread

<<<<<<< HEAD
=======
    # Cache is only available if SEND_CACHE=1 is set, follow the steps:
    # - Create dest dir: > mkdir tests/cache/lxd-ubuntu-16.04
    # - Get image id: > lxc image list
    # - Export image: > lxc image export <IAMGE-ID> tests/cache/lxd-ubuntu-16.04
    # - Extract metadata: > cd tests/cache/lxd-ubuntu-16.04 && tar -xvf <METADATA-FILE>
    if [ -d tests/cache/lxd-ubuntu-16.04 ]; then
        if ! lxc image list | grep '16\.04'; then
            lxc image import tests/cache/lxd-ubuntu-16.04
        fi
    fi

    # Start lxd instance
    lxd init --auto

>>>>>>> c85b89fe
# vim:ts=4:sw=4:et<|MERGE_RESOLUTION|>--- conflicted
+++ resolved
@@ -42,18 +42,6 @@
         summary: Integration tests
 
 prepare: |
-
-<<<<<<< HEAD
-    apt update
-    apt install -y git lxd qemu-kvm tree
-
-    # Cache is only available if SEND_CACHE=1 is set.
-    mkdir -p tests/cache
-
-    # Start lxd instance
-    lxd init --auto
-    lxc launch ubuntu:16.04
-=======
     DEBS="git qemu-kvm lxd tree"
     if ! dpkg -l $DEBS; then
         apt update
@@ -62,7 +50,6 @@
 
     # Cache is only available if SEND_CACHE=1 is set.
     mkdir -p tests/cache
->>>>>>> c85b89fe
 
     # Cache Go deb with: cd tests/cache && godeb download $GOVERSION
     if ! dpkg -l go; then
@@ -80,8 +67,6 @@
     fi
     go get ./cmd/spread
 
-<<<<<<< HEAD
-=======
     # Cache is only available if SEND_CACHE=1 is set, follow the steps:
     # - Create dest dir: > mkdir tests/cache/lxd-ubuntu-16.04
     # - Get image id: > lxc image list
@@ -96,5 +81,4 @@
     # Start lxd instance
     lxd init --auto
 
->>>>>>> c85b89fe
 # vim:ts=4:sw=4:et