package spread

import (
	"bytes"
	"fmt"
	"io/ioutil"
	"os"
	"os/exec"
	"path/filepath"
	"regexp"
	"sort"
	"strconv"
	"strings"
	"time"

	"gopkg.in/yaml.v2"
)

type Project struct {
	Name string `yaml:"project"`

	Backends map[string]*Backend

	Environment *Environment

	Repack      string
	Prepare     string
	Restore     string
	Debug       string
	PrepareEach string `yaml:"prepare-each"`
	RestoreEach string `yaml:"restore-each"`
	DebugEach   string `yaml:"debug-each"`

	Suites map[string]*Suite

	RemotePath string `yaml:"path"`

	Include []string
	Exclude []string
	Rename  []string

	Path string `yaml:"-"`

	WarnTimeout Timeout `yaml:"warn-timeout"`
	KillTimeout Timeout `yaml:"kill-timeout"`
}

func (p *Project) String() string { return "project" }

type Backend struct {
	Name string `yaml:"-"`
	Type string
	Key  string

	// Only for adhoc.
	Allocate string
	Discard  string

	// Only for qemu so far.
	Memory Size

	// Only for Linode and Google so far.
	Plan     string
	Location string
	Storage  Size

	Systems SystemsMap

	Prepare     string
	Restore     string
	Debug       string
	PrepareEach string `yaml:"prepare-each"`
	RestoreEach string `yaml:"restore-each"`
	DebugEach   string `yaml:"debug-each"`

	Environment *Environment
	Variants    []string

	WarnTimeout Timeout `yaml:"warn-timeout"`
	KillTimeout Timeout `yaml:"kill-timeout"`
	HaltTimeout Timeout `yaml:"halt-timeout"`

	Priority OptionalInt
	Manual   bool
}

func (b *Backend) String() string { return fmt.Sprintf("backend %q", b.Name) }

func (b *Backend) systemNames() []string {
	sysnames := make([]string, 0, len(b.Systems))
	for sysname := range b.Systems {
		sysnames = append(sysnames, sysname)
	}
	sort.Strings(sysnames)
	return sysnames
}

type SystemsMap map[string]*System

func (sysmap *SystemsMap) UnmarshalYAML(u func(interface{}) error) error {
	var systems []*System
	if err := u(&systems); err != nil {
		return err
	}
	*sysmap = make(SystemsMap)
	for _, sys := range systems {
		(*sysmap)[sys.Name] = sys
	}
	return nil
}

type System struct {
	Backend string `json:"-"`

	Name     string
	Image    string
	Kernel   string
	Username string
	Password string
	Workers  int

	// Only for Linode and Google so far.
	Storage Size

	// Only for Google so far.
<<<<<<< HEAD
	SecureBoot bool
=======
	SecureBoot bool `yaml:"secure-boot"`
>>>>>>> 0e3ac770

	Environment *Environment
	Variants    []string

	Priority OptionalInt
	Manual   bool
}

func (system *System) String() string { return system.Backend + ":" + system.Name }

func (system *System) UnmarshalYAML(u func(interface{}) error) error {
	if err := u(&system.Name); err == nil {
		system.Image = system.Name
		return nil
	}
	type norecurse System
	var def map[string]norecurse
	if err := u(&def); err != nil {
		return err
	}
	for name, sys := range def {
		sys.Name = name
		if sys.Image == "" {
			sys.Image = name
		}
		*system = System(sys)
	}
	return nil
}

type Environment struct {
	err  error
	keys []string
	vals map[string]string
}

func (e *Environment) Keys() []string {
	if e == nil {
		return nil
	}
	return append([]string(nil), e.keys...)
}

func (e *Environment) Copy() *Environment {
	copy := &Environment{}
	copy.err = e.err
	copy.keys = append([]string(nil), e.keys...)
	copy.vals = make(map[string]string)
	for k, v := range e.vals {
		copy.vals[k] = v
	}
	return copy
}

func (e *Environment) Variant(variant string) *Environment {
	env := e.Copy()
NextKey:
	for key, val := range env.vals {
		ekey, evariants := SplitVariants(key)
		for _, evariant := range evariants {
			if evariant == variant {
				env.Replace(key, ekey, val)
				continue NextKey
			}
		}
		if len(evariants) > 0 {
			env.Unset(key)
		}
	}
	return env
}

func (e *Environment) UnmarshalYAML(u func(interface{}) error) error {
	var vals map[string]string
	if err := u(&vals); err != nil {
		return err
	}
	for k := range vals {
		if !varname.MatchString(k) {
			e.err = fmt.Errorf("invalid variable name: %q", k)
			return nil
		}
	}

	var seen = make(map[string]bool)
	var keys = make([]string, len(vals))
	var order yaml.MapSlice
	if err := u(&order); err != nil {
		return err
	}
	for i, item := range order {
		k, ok := item.Key.(string)
		_, good := vals[k]
		if !ok || !good {
			// Shouldn't happen if the regular expression is right.
			e.err = fmt.Errorf("invalid variable name: %v", item.Key)
			return nil
		}
		if seen[k] {
			e.err = fmt.Errorf("variable %q defined multiple times", k)
			return nil
		}
		seen[k] = true
		keys[i] = k
	}
	e.keys = keys
	e.vals = vals
	return nil
}

func NewEnvironment(pairs ...string) *Environment {
	e := &Environment{
		vals: make(map[string]string),
		keys: make([]string, len(pairs)/2),
	}
	for i := 0; i+1 < len(pairs); i += 2 {
		e.vals[pairs[i]] = pairs[i+1]
		e.keys[i/2] = pairs[i]
	}
	return e
}

func (e *Environment) MarshalYAML() (interface{}, error) {
	lines := make([]string, len(e.keys))
	for i := range lines {
		key := e.keys[i]
		lines[i] = key + "=" + e.vals[key]
	}
	return lines, nil
}

func (e *Environment) Unset(key string) {
	l := len(e.vals)
	delete(e.vals, key)
	if len(e.vals) != l {
		for i, k := range e.keys {
			if k == key {
				copy(e.keys[i:], e.keys[i+1:])
				e.keys = e.keys[:len(e.keys)-1]
			}
		}
	}
}

func (e *Environment) Get(key string) string {
	return e.vals[key]
}

func (e *Environment) Set(key, value string) {
	if !varname.MatchString(key) {
		panic("invalid environment variable name: " + key)
	}
	e.Unset(key)
	e.keys = append(e.keys, key)
	e.vals[key] = value
}

func (e *Environment) Replace(oldkey, newkey, value string) {
	if _, ok := e.vals[oldkey]; ok && newkey != oldkey {
		e.Unset(newkey)
		delete(e.vals, oldkey)
		for i, key := range e.keys {
			if key == oldkey {
				e.keys[i] = newkey
				break
			}
		}
	} else if _, ok := e.vals[newkey]; !ok {
		e.keys = append(e.keys, newkey)
	}
	e.vals[newkey] = value
}

type Suite struct {
	Summary  string
	Systems  []string
	Backends []string

	Variants    []string
	Environment *Environment

	Prepare     string
	Restore     string
	Debug       string
	PrepareEach string `yaml:"prepare-each"`
	RestoreEach string `yaml:"restore-each"`
	DebugEach   string `yaml:"debug-each"`

	Name  string           `yaml:"-"`
	Path  string           `yaml:"-"`
	Tasks map[string]*Task `yaml:"-"`

	WarnTimeout Timeout `yaml:"warn-timeout"`
	KillTimeout Timeout `yaml:"kill-timeout"`

	Priority OptionalInt
	Manual   bool
}

func (s *Suite) String() string { return "suite " + s.Name }

type Task struct {
	Suite string `yaml:"-"`

	Summary  string
	Details  string
	Systems  []string
	Backends []string
	Skip     string

	Variants    []string
	Environment *Environment
	Samples     int

	Prepare string
	Restore string
	Execute string
	Debug   string

	Artifacts []string

	Name string `yaml:"-"`
	Path string `yaml:"-"`

	WarnTimeout Timeout `yaml:"warn-timeout"`
	KillTimeout Timeout `yaml:"kill-timeout"`

	Priority OptionalInt
	Manual   bool
}

func (t *Task) String() string { return t.Name }

type Job struct {
	Name    string
	Project *Project
	Backend *Backend
	System  *System
	Suite   *Suite
	Task    *Task

	Variant     string
	Environment *Environment
	Sample      int

	Priority int64
}

func (job *Job) String() string {
	return job.Name
}

func (job *Job) StringFor(context interface{}) string {
	switch context {
	case job.Project, job.Backend, job.System:
		return fmt.Sprintf("%s:%s", job.Backend.Name, job.System.Name)
	case job.Suite:
		return fmt.Sprintf("%s:%s:%s", job.Backend.Name, job.System.Name, job.Suite.Name)
	case job.Task:
		return fmt.Sprintf("%s:%s:%s", job.Backend.Name, job.System.Name, job.Task.Name)
	case job:
		return job.Name
	}
	panic(fmt.Errorf("job %s asked to stringify unrelated value: %v", job, context))
}

func (job *Job) Prepare() string {
	return join(job.Project.PrepareEach, job.Backend.PrepareEach, job.Suite.PrepareEach, job.Task.Prepare)
}

func (job *Job) Restore() string {
	return join(job.Task.Restore, job.Suite.RestoreEach, job.Backend.RestoreEach, job.Project.RestoreEach)
}

func (job *Job) Skip() string {
	return join(job.Task.Skip)
}

func (job *Job) Debug() string {
	return join(job.Task.Debug, job.Suite.DebugEach, job.Backend.DebugEach, job.Project.DebugEach)
}

func (job *Job) WarnTimeoutFor(context interface{}) time.Duration {
	touts := []Timeout{job.Task.WarnTimeout, job.Suite.WarnTimeout, job.Backend.WarnTimeout, job.Project.WarnTimeout}
	return job.timeoutFor("warn", context, touts)
}

func (job *Job) KillTimeoutFor(context interface{}) time.Duration {
	touts := []Timeout{job.Task.KillTimeout, job.Suite.KillTimeout, job.Backend.KillTimeout, job.Project.KillTimeout}
	return job.timeoutFor("kill", context, touts)
}

func (job *Job) timeoutFor(which string, context interface{}, touts []Timeout) time.Duration {
	switch context {
	case job:
	case job.Task:
	case job.Suite:
		touts = touts[1:]
	case job.Backend:
		touts = touts[2:]
	case job.Project:
		touts = touts[3:]
	default:
		panic(fmt.Errorf("job %s asked for %s-timeout of unrelated value: %v", job, which, context))
	}
	for _, tout := range touts {
		if tout.Duration != 0 {
			return tout.Duration
		}
	}
	return 0
}

func join(scripts ...string) string {
	var buf bytes.Buffer
	for _, script := range scripts {
		if len(script) == 0 {
			continue
		}
		if buf.Len() > 0 {
			buf.WriteString("\n\n")
		}
		buf.WriteString("(\n")
		buf.WriteString(script)
		buf.WriteString("\n)")
	}
	return buf.String()
}

type jobsByName []*Job

func (jobs jobsByName) Len() int      { return len(jobs) }
func (jobs jobsByName) Swap(i, j int) { jobs[i], jobs[j] = jobs[j], jobs[i] }
func (jobs jobsByName) Less(i, j int) bool {
	ji, jj := jobs[i], jobs[j]
	if ji.Backend == jj.Backend && ji.System == jj.System && ji.Task == jj.Task {
		return ji.Sample < jj.Sample
	}
	return ji.Name < jj.Name
}

func SplitVariants(s string) (prefix string, variants []string) {
	if i := strings.LastIndex(s, "/"); i >= 0 {
		return s[:i], strings.Split(s[i+1:], ",")
	}
	return s, nil
}

var (
	validName   = regexp.MustCompile("^[a-z0-9]+(?:[-._][a-z0-9]+)*$")
	validSystem = regexp.MustCompile("^[a-z*]+-[a-z0-9*]+(?:[-.][a-z0-9*]+)*$")
	validSuite  = regexp.MustCompile("^(?:[a-z0-9]+(?:[-._][a-z0-9]+)*/)+$")
	validTask   = regexp.MustCompile("^(?:[a-z0-9]+(?:[-._][a-z0-9]+)*/)+[a-z0-9]+(?:[-._][a-z0-9]+)*$")
)

func Load(path string) (*Project, error) {
	filename, data, err := readProject(path)
	if err != nil {
		return nil, fmt.Errorf("cannot load project file from %s: %v", path, err)
	}

	project := &Project{}
	err = yaml.Unmarshal(data, project)
	if err != nil {
		return nil, fmt.Errorf("cannot load %s: %v", filename, err)
	}

	if !validName.MatchString(project.Name) {
		return nil, fmt.Errorf("invalid project name: %q", project.Name)
	}
	if project.RemotePath == "" {
		return nil, fmt.Errorf("missing project path field with remote project location")
	}

	project.Path = filepath.Dir(filename)

	project.Repack = strings.TrimSpace(project.Repack)
	project.Prepare = strings.TrimSpace(project.Prepare)
	project.Restore = strings.TrimSpace(project.Restore)
	project.Debug = strings.TrimSpace(project.Debug)
	project.PrepareEach = strings.TrimSpace(project.PrepareEach)
	project.RestoreEach = strings.TrimSpace(project.RestoreEach)
	project.DebugEach = strings.TrimSpace(project.DebugEach)

	if err := checkEnv(project, &project.Environment); err != nil {
		return nil, err
	}

	for bname, backend := range project.Backends {
		if !validName.MatchString(bname) {
			return nil, fmt.Errorf("invalid backend name: %q", bname)
		}
		if backend == nil {
			delete(project.Backends, bname)
			continue
		}
		backend.Name = bname
		if backend.Type == "" {
			backend.Type = bname
		}
		switch backend.Type {
		case "google", "linode", "lxd", "qemu", "adhoc", "humbox":
		default:
			return nil, fmt.Errorf("%s has unsupported type %q", backend, backend.Type)
		}

		if backend.Type != "adhoc" && (backend.Allocate != "" || backend.Discard != "") {
			return nil, fmt.Errorf("%s cannot use allocate and dispose fields", backend)
		}
		if backend.Type == "adhoc" && strings.TrimSpace(backend.Allocate) == "" {
			return nil, fmt.Errorf("%s requires an allocate field", backend)
		}

		backend.Prepare = strings.TrimSpace(backend.Prepare)
		backend.Restore = strings.TrimSpace(backend.Restore)
		backend.Debug = strings.TrimSpace(backend.Debug)
		backend.PrepareEach = strings.TrimSpace(backend.PrepareEach)
		backend.RestoreEach = strings.TrimSpace(backend.RestoreEach)
		backend.DebugEach = strings.TrimSpace(backend.DebugEach)

		for sysname, system := range backend.Systems {
			system.Backend = backend.Name
			if system.Workers < 0 {
				return nil, fmt.Errorf("%s has system %q with %d workers", backend, sysname, system.Workers)
			}
			if system.Workers == 0 {
				system.Workers = 1
			}
			if system.Storage == 0 {
				system.Storage = backend.Storage
			}
			if err := checkEnv(system, &system.Environment); err != nil {
				return nil, err
			}
		}
		sort.Strings(backend.Variants)

		if err := checkEnv(backend, &backend.Environment); err != nil {
			return nil, err
		}
		if err = checkSystems(backend, backend.systemNames()); err != nil {
			return nil, err
		}
		if len(backend.Systems) == 0 {
			return nil, fmt.Errorf("no systems specified for %s", backend)
		}
	}

	if len(project.Backends) == 0 {
		return nil, fmt.Errorf("must define at least one backend")
	}
	if len(project.Suites) == 0 {
		return nil, fmt.Errorf("must define at least one task suite")
	}

	orig := project.Suites
	project.Suites = make(map[string]*Suite)
	for sname, suite := range orig {
		if suite == nil {
			suite = &Suite{}
		}
		if !strings.HasSuffix(sname, "/") {
			return nil, fmt.Errorf("invalid suite name (must end with /): %q", sname)
		}
		if !validSuite.MatchString(sname) {
			return nil, fmt.Errorf("invalid suite name: %q", sname)
		}
		sname = strings.Trim(sname, "/")
		suite.Name = sname + "/"
		suite.Path = filepath.Join(project.Path, sname)
		suite.Summary = strings.TrimSpace(suite.Summary)
		suite.Prepare = strings.TrimSpace(suite.Prepare)
		suite.Restore = strings.TrimSpace(suite.Restore)
		suite.Debug = strings.TrimSpace(suite.Debug)
		suite.PrepareEach = strings.TrimSpace(suite.PrepareEach)
		suite.RestoreEach = strings.TrimSpace(suite.RestoreEach)
		suite.DebugEach = strings.TrimSpace(suite.DebugEach)

		project.Suites[suite.Name] = suite

		if suite.Summary == "" {
			return nil, fmt.Errorf("%s is missing a summary", suite)
		}

		if err := checkEnv(suite, &suite.Environment); err != nil {
			return nil, err
		}
		if err := checkSystems(suite, suite.Systems); err != nil {
			return nil, err
		}

		f, err := os.Open(suite.Path)
		if err != nil {
			return nil, fmt.Errorf("cannot list %s: %v", suite, err)
		}

		tnames, err := f.Readdirnames(0)
		if err != nil {
			return nil, fmt.Errorf("cannot list %s: %v", suite, err)
		}

		suite.Tasks = make(map[string]*Task)
		for _, tname := range tnames {
			tfilename := filepath.Join(suite.Path, tname, "task.yaml")
			if fi, _ := os.Stat(filepath.Dir(tfilename)); !fi.IsDir() {
				continue
			}
			tdata, err := ioutil.ReadFile(tfilename)
			if os.IsNotExist(err) {
				debugf("Skipping %s/%s: task.yaml missing", sname, tname)
				continue
			}
			if err != nil {
				return nil, err
			}

			task := &Task{}
			err = yaml.Unmarshal(tdata, &task)
			if err != nil {
				return nil, fmt.Errorf("cannot load %s/%s/task.yaml: %v", sname, tname, err)
			}

			task.Suite = suite.Name
			task.Name = suite.Name + tname
			task.Path = filepath.Dir(tfilename)
			task.Summary = strings.TrimSpace(task.Summary)
			task.Skip = strings.TrimSpace(task.Skip)
			task.Prepare = strings.TrimSpace(task.Prepare)
			task.Restore = strings.TrimSpace(task.Restore)
			task.Debug = strings.TrimSpace(task.Debug)
			if !validTask.MatchString(task.Name) {
				return nil, fmt.Errorf("invalid task name: %q", task.Name)
			}
			if task.Summary == "" {
				return nil, fmt.Errorf("%s is missing a summary", task)
			}
			if task.Samples == 0 {
				task.Samples = 1
			}

			if err := checkEnv(task, &task.Environment); err != nil {
				return nil, err
			}
			if err := checkSystems(task, task.Systems); err != nil {
				return nil, err
			}

			for _, fname := range task.Artifacts {
				if filepath.IsAbs(fname) || fname != filepath.Clean(fname) || strings.HasPrefix(fname, "../") {
					return nil, fmt.Errorf("%s has improper artifact path: %s", task.Name, fname)
				}
			}

			suite.Tasks[tname] = task
		}
	}

	debugf("Loaded project: %# v", project)
	return project, nil
}

func readProject(path string) (filename string, data []byte, err error) {
	path, err = filepath.Abs(path)
	if err != nil {
		return "", nil, fmt.Errorf("cannot get absolute path for %s: %v", path, err)
	}

	for {
		filename = filepath.Join(path, "spread.yaml")
		debugf("Trying to read %s...", filename)
		data, err = ioutil.ReadFile(filename)
		if os.IsNotExist(err) {
			filename = filepath.Join(path, ".spread.yaml")
			debugf("Trying to read %s...", filename)
			data, err = ioutil.ReadFile(filename)
		}
		if err == nil {
			logf("Found %s.", filename)
			return filename, data, nil
		}
		newpath := filepath.Dir(path)
		if newpath == path {
			break
		}
		path = newpath
	}
	return "", nil, fmt.Errorf("cannot find spread.yaml or .spread.yaml")
}

func checkEnv(context fmt.Stringer, env **Environment) error {
	if *env == nil {
		*env = NewEnvironment()
	} else if (*env).err != nil {
		return fmt.Errorf("invalid %s environment: %s", context, (*env).err)
	}
	return nil
}

func checkSystems(context fmt.Stringer, systems []string) error {
	for _, system := range systems {
		if strings.HasPrefix(system, "+") || strings.HasPrefix(system, "-") {
			system = system[1:]
		}
		if !validSystem.MatchString(system) {
			return fmt.Errorf("%s refers to invalid system name: %q", context, system)
		}
	}
	return nil
}

type Filter interface {
	Pass(job *Job) bool
}

type filterExp struct {
	regexp      *regexp.Regexp
	firstSample int
	lastSample  int
}

type filter struct {
	exps []*filterExp
}

func (f *filter) Pass(job *Job) bool {
	if len(f.exps) == 0 {
		return true
	}
	for _, exp := range f.exps {
		if exp.firstSample > 0 {
			if job.Sample < exp.firstSample {
				continue
			}
			if job.Sample > exp.lastSample {
				continue
			}
		}
		if exp.regexp.MatchString(job.Name) {
			return true
		}
	}
	return false
}

func NewFilter(args []string) (Filter, error) {
	var dots = regexp.MustCompile(`\.+|:+|#`)
	var sample = regexp.MustCompile(`^(.*)#(\d+)(?:\.\.(\d+))?$`)
	var err error
	var exps []*filterExp
	for _, arg := range args {
		var argre = arg
		var firstSample, lastSample int
		if m := sample.FindStringSubmatch(argre); len(m) > 0 {
			argre = m[1]
			firstSample, err = strconv.Atoi(m[2])
			if err == nil && m[3] != "" {
				lastSample, err = strconv.Atoi(m[3])
			}
			if err != nil {
				panic(fmt.Sprintf("internal error: regexp matched non-int on %q", arg))
			}
			if firstSample > 0 && lastSample == 0 {
				lastSample = firstSample
			}
			if firstSample < 1 || lastSample < firstSample {
				return nil, fmt.Errorf("invalid sample range in filter string: %q", arg)
			}
		}
		argre = dots.ReplaceAllStringFunc(argre, func(s string) string {
			switch s {
			case ".":
				return `\.`
			case "...":
				return `[^:]*`
			case ":":
				return "(:.+)*:(.+:)*"
			case "#":
				// Error below. Should have been parsed above.
			}
			err = fmt.Errorf("invalid filter string: %q", s)
			return s
		})
		if err != nil {
			return nil, err
		}
		if strings.HasPrefix(argre, "(:.+)*:") || strings.HasPrefix(argre, "/") {
			argre = ".+" + argre
		}
		if strings.HasSuffix(argre, ":(.+:)*") || strings.HasSuffix(argre, "/") {
			argre = argre + ".+"
		}
		exp, err := regexp.Compile("(?:^|:)" + argre + "(?:$|[:#])")
		if err != nil {
			return nil, fmt.Errorf("invalid filter string: %q", arg)
		}
		exps = append(exps, &filterExp{
			regexp:      exp,
			firstSample: firstSample,
			lastSample:  lastSample,
		})

	}
	return &filter{exps}, nil
}

func (p *Project) backendNames() []string {
	bnames := make([]string, 0, len(p.Backends))
	for bname := range p.Backends {
		bnames = append(bnames, bname)
	}
	return bnames
}

func (p *Project) Jobs(options *Options) ([]*Job, error) {
	var jobs []*Job

	hasFilter := options.Filter != nil
	manualBackends := hasFilter
	manualSystems := hasFilter
	manualSuites := hasFilter
	manualTasks := hasFilter

	cmdcache := make(map[string]string)
	penv := envmap{p, p.Environment}
	pevr := strmap{p, evars(p.Environment, "")}
	pbke := strmap{p, p.backendNames()}

	value, err := evalone("remote project path", p.RemotePath, cmdcache, true, penv)
	if err != nil {
		return nil, err
	}
	p.RemotePath = filepath.Clean(value)
	if !filepath.IsAbs(p.RemotePath) || filepath.Dir(p.RemotePath) == p.RemotePath {
		return nil, fmt.Errorf("remote project path must be absolute and not /: %s", p.RemotePath)
	}

	for _, suite := range p.Suites {
		senv := envmap{suite, suite.Environment}
		sevr := strmap{suite, evars(suite.Environment, "+")}
		svar := strmap{suite, suite.Variants}
		sbke := strmap{suite, suite.Backends}
		ssys := strmap{suite, suite.Systems}

		for _, task := range suite.Tasks {
			tenv := envmap{task, task.Environment}
			tevr := strmap{task, evars(task.Environment, "+")}
			tvar := strmap{task, task.Variants}
			tbke := strmap{task, task.Backends}
			tsys := strmap{task, task.Systems}

			backends, err := evalstr("backends", pbke, sbke, tbke)
			if err != nil {
				return nil, err
			}

			for _, bname := range backends {
				backend := p.Backends[bname]
				benv := envmap{backend, backend.Environment}
				bevr := strmap{backend, evars(backend.Environment, "+")}
				bvar := strmap{backend, backend.Variants}
				bsys := strmap{backend, backend.systemNames()}

				systems, err := evalstr("systems", bsys, ssys, tsys)
				if err != nil {
					return nil, err
				}

				for _, sysname := range systems {
					system := backend.Systems[sysname]
					// not for us
					if system == nil {
						continue
					}
					yenv := envmap{system, system.Environment}
					yevr := strmap{system, evars(system.Environment, "+")}
					yvar := strmap{system, system.Variants}

					priority := evaloint(task.Priority, suite.Priority, system.Priority, backend.Priority)

					strmaps := []strmap{pevr, bevr, bvar, yevr, yvar, sevr, svar, tevr, tvar}
					variants, err := evalstr("variants", strmaps...)
					if err != nil {
						return nil, err
					}

					for _, variant := range variants {
						if variant == "" && len(variants) > 1 {
							continue
						}

						for sample := 1; sample <= task.Samples; sample++ {
							job := &Job{
								Project:  p,
								Backend:  backend,
								System:   system,
								Suite:    p.Suites[task.Suite],
								Task:     task,
								Variant:  variant,
								Sample:   sample,
								Priority: priority,
							}
							if job.Variant == "" {
								job.Name = fmt.Sprintf("%s:%s:%s", job.Backend.Name, job.System.Name, job.Task.Name)
							} else {
								job.Name = fmt.Sprintf("%s:%s:%s:%s", job.Backend.Name, job.System.Name, job.Task.Name, job.Variant)
							}
							if task.Samples > 1 {
								job.Name += "#" + strconv.Itoa(sample)
							}

							sprenv := envmap{stringer("$SPREAD_*"), NewEnvironment(
								"SPREAD_JOB", job.Name,
								"SPREAD_PROJECT", job.Project.Name,
								"SPREAD_PATH", job.Project.RemotePath,
								"SPREAD_BACKEND", job.Backend.Name,
								"SPREAD_SYSTEM", job.System.Name,
								"SPREAD_SUITE", job.Suite.Name,
								"SPREAD_TASK", job.Task.Name,
								"SPREAD_VARIANT", job.Variant,
								"SPREAD_SAMPLE", strconv.Itoa(job.Sample),
							)}

							env, err := evalenv(cmdcache, true, sprenv, penv, benv, yenv, senv, tenv)
							if err != nil {
								return nil, err
							}
							job.Environment = env.Variant(variant)

							if options.Filter != nil && !options.Filter.Pass(job) {
								continue
							}

							jobs = append(jobs, job)

							if !job.Backend.Manual {
								manualBackends = false
							}
							if !job.System.Manual {
								manualSystems = false
							}
							if !job.Suite.Manual {
								manualSuites = false
							}
							if !job.Task.Manual {
								manualTasks = false
							}
						}
					}
				}

			}
		}
	}

	all := jobs
	jobs = make([]*Job, 0, len(all))
	backends := make(map[string]bool)
	for _, job := range all {
		if !manualBackends && job.Backend.Manual {
			continue
		}
		if !manualSystems && job.System.Manual {
			continue
		}
		if !manualSuites && job.Suite.Manual {
			continue
		}
		if !manualTasks && job.Task.Manual {
			continue
		}
		jobs = append(jobs, job)
		backends[job.Backend.Name] = true
	}

	env, err := evalenv(cmdcache, true, penv)
	if err != nil {
		return nil, err
	}
	p.Environment = env
	p.Environment.Set("SPREAD_BACKENDS", strings.Join(sortedKeys(backends), " "))

	// TODO Should probably cascade environments, so that backend.Environment contains
	// project.Environment, and suite.Environmnet contains both project.Environment and
	// backend.Environment, etc. This would make logic such as the one below saner.
	// Also, should probably have Enviornment.Evaluate instead of evalone and evalenv.

	for bname, backend := range p.Backends {
		benv := envmap{backend, backend.Environment}
		value, err := evalone(bname+" backend key", backend.Key, cmdcache, true, penv, benv)
		if err != nil {
			return nil, err
		}
		backend.Key = strings.TrimSpace(value)

		for _, system := range backend.Systems {
			if system.Username != "" {
				value, err := evalone(system.String()+" username", system.Username, cmdcache, false, penv, benv)
				if err != nil {
					return nil, err
				}
				system.Username = value
			}
			// Passwords may easily include $, so only replace if it matches a varname entirely.
			if system.Password != "" && varref.FindString(system.Password) == system.Password {
				value, err := evalone(system.String()+" password", system.Password, cmdcache, false, penv, benv)
				if err != nil {
					return nil, err
				}
				system.Password = value
			}
		}
	}

	err1 := evalslice("rename expression", p.Rename, cmdcache, false, penv)
	err2 := evalslice("include list", p.Include, cmdcache, false, penv)
	err3 := evalslice("exclude list", p.Exclude, cmdcache, false, penv)
	if err := firstErr(err1, err2, err3); err != nil {
		return nil, err
	}

	if len(jobs) == 0 {
		if options.Filter != nil {
			return nil, fmt.Errorf("nothing matches provider filter")
		} else {
			return nil, fmt.Errorf("cannot find any tasks")
		}
	}

	sort.Sort(jobsByName(jobs))

	return jobs, nil
}

func evars(env *Environment, prefix string) []string {
	keys := env.Keys()
	seen := make(map[string]bool, len(keys))
	for _, key := range keys {
		_, variants := SplitVariants(key)
		for _, variant := range variants {
			seen[variant] = true
		}
	}
	variants := make([]string, 0, len(seen)+1)
	for variant := range seen {
		variants = append(variants, prefix+variant)
	}
	if len(variants) == 0 && len(prefix) == 0 {
		// Ensure there's at least one variant at the end.
		// This must be dropped if other variants are found.
		variants = append(variants, "")
	}
	sort.Strings(variants)
	return variants
}

type envmap struct {
	context fmt.Stringer
	env     *Environment
}

type stringer string

func (s stringer) String() string { return string(s) }

var (
	varname = regexp.MustCompile(`^[a-zA-Z_][a-zA-Z0-9_]*(?:/[a-zA-Z0-9_]+(?:,[a-zA-Z0-9_]+)*)?$`)
	varcmd  = regexp.MustCompile(`\$\(HOST:.+?\)`)
	varref  = regexp.MustCompile(`\$(?:\(HOST:.+?\)|[a-zA-Z_][a-zA-Z0-9_]*|\{[a-zA-Z_][a-zA-Z0-9_]*\})`)
)

func evalslice(context string, values []string, cmdcache map[string]string, hostOnly bool, maps ...envmap) error {
	for i, value := range values {
		value, err := evalone(context, value, cmdcache, hostOnly, maps...)
		if err != nil {
			return err
		}
		values[i] = value
	}
	return nil
}

func evalone(context string, value string, cmdcache map[string]string, hostOnly bool, maps ...envmap) (string, error) {
	const key = "SPREAD_INTERNAL_EVAL"
	m := envmap{stringer(context), NewEnvironment(key, value)}
	out, err := evalenv(cmdcache, hostOnly, append(maps, m)...)
	if err != nil {
		return "", err
	}
	return out.Get(key), nil
}

func evalenv(cmdcache map[string]string, hostOnly bool, maps ...envmap) (*Environment, error) {
	result := NewEnvironment()
	for _, m := range maps {
		for _, key := range m.env.Keys() {
			var failed error
			varexp := varref
			if hostOnly {
				varexp = varcmd
			}
			value := varexp.ReplaceAllStringFunc(m.env.Get(key), func(ref string) string {
				if failed != nil {
					return ""
				}
				if !strings.HasPrefix(ref, "$(") {
					return result.Get(strings.Trim(ref, "${}"))
				}
				inner := ref[len("$(HOST:") : len(ref)-len(")")]
				if output, ok := cmdcache[inner]; ok {
					return output
				}
				output, err := evalcmd(inner)
				if err != nil && failed == nil {
					if key == "" {
						failed = fmt.Errorf("%s in %s returned error: %v", ref, m.context, err)
					} else {
						failed = fmt.Errorf("%s in %s environment returned error: %v", ref, m.context, err)
					}
					return ""
				}
				cmdcache[inner] = output
				return output
			})
			if failed != nil {
				return nil, failed
			}
			result.Set(key, value)
		}
	}
	return result, nil
}

func evalcmd(cmdline string) (string, error) {
	var stderr bytes.Buffer
	cmd := exec.Command("/bin/bash", "-c", cmdline)
	cmd.Stderr = &stderr
	output, err := cmd.Output()
	if err != nil {
		msg := string(bytes.TrimSpace(stderr.Bytes()))
		if len(msg) > 0 {
			msgs := strings.Split(msg, "\n")
			return "", fmt.Errorf("%s", strings.Join(msgs, "; "))
		}
		return "", err
	}
	return string(bytes.TrimRight(output, "\n")), nil
}

type strmap struct {
	context fmt.Stringer
	strings []string
}

func matches(pattern string, strmaps ...strmap) ([]string, error) {
	var matches []string
	for _, strmap := range strmaps {
		for _, name := range strmap.strings {
			if strings.HasPrefix(name, "+") || strings.HasPrefix(name, "-") {
				name = name[1:]
			}
			m, err := filepath.Match(pattern, name)
			if err != nil {
				return nil, err
			}
			if m {
				matches = append(matches, name)
			}
		}
	}
	return matches, nil
}

func evalstr(what string, strmaps ...strmap) ([]string, error) {
	final := make(map[string]bool)
	for i, strmap := range strmaps {
		delta := 0
		plain := 0
		for j, name := range strmap.strings {
			add := strings.HasPrefix(name, "+")
			remove := strings.HasPrefix(name, "-")
			if add || remove {
				name = name[1:]
				if i == 0 {
					return nil, fmt.Errorf("%s specifies %s in delta format", strmap.context, what)
				}
				delta++
			} else {
				plain++
			}
			if delta > 0 && plain > 0 {
				return nil, fmt.Errorf("%s specifies %s both in delta and plain format", strmap.context, what)
			}
			matches, err := matches(name, strmaps[:i+1]...)
			if err != nil {
				return nil, err
			}

			if add {
				for _, match := range matches {
					final[match] = true
				}
				continue
			}
			if remove {
				for _, match := range matches {
					delete(final, match)
				}
				continue
			}

			if j == 0 && len(final) > 0 {
				for name := range final {
					delete(final, name)
				}
			}

			for _, match := range matches {
				final[match] = true
			}
		}
	}

	strs := make([]string, 0, len(final))
	for name := range final {
		strs = append(strs, name)
	}
	return strs, nil
}

func evaloint(values ...OptionalInt) int64 {
	for _, v := range values {
		if v.IsSet {
			return v.Value
		}
	}
	return 0
}

type Timeout struct {
	time.Duration
}

func (t *Timeout) UnmarshalYAML(u func(interface{}) error) error {
	var s string
	_ = u(&s)
	d, err := time.ParseDuration(strings.TrimSpace(s))
	if err != nil {
		return fmt.Errorf("timeout must look like 10s or 15m or 1.5h, not %q", s)
	}
	t.Duration = d
	return nil
}

type Size int64

const (
	kb = 1024
	mb = kb * 1024
	gb = mb * 1024
)

func (s Size) String() string {
	switch {
	case s > gb && s%gb == 0:
		return strconv.Itoa(int(s/gb)) + "G"
	case s > mb && s%mb == 0:
		return strconv.Itoa(int(s/mb)) + "M"
	case s > kb && s%kb == 0:
		return strconv.Itoa(int(s/mb)) + "K"
	}
	return strconv.Itoa(int(s)) + "B"
}

func (s *Size) UnmarshalYAML(u func(interface{}) error) error {
	var str string
	_ = u(&str)
	if len(str) == 0 {
		*s = 0
		return nil
	}
	if str == "preserve-size" {
		*s = -1
		return nil
	}
	n, err := strconv.Atoi(str[:len(str)-1])
	if err != nil {
		return fmt.Errorf("invalid size string: %q", str)
	}
	switch str[len(str)-1] {
	case 'G':
		*s = Size(gb * n)
	case 'M':
		*s = Size(mb * n)
	case 'K':
		*s = Size(kb * n)
	case 'B':
		*s = Size(n)
	default:
		return fmt.Errorf("unknown size suffix in %q, must be one of: B, K, M, G", str)
	}
	return nil
}

type OptionalInt struct {
	IsSet bool
	Value int64
}

func (s OptionalInt) String() string {
	return strconv.FormatInt(s.Value, 64)
}

func (s *OptionalInt) UnmarshalYAML(u func(interface{}) error) error {
	var value int64
	err := u(&value)
	if err != nil {
		return err
	}
	s.Value = value
	s.IsSet = true
	return nil
}

func sortedKeys(m map[string]bool) []string {
	keys := make([]string, len(m))
	i := 0
	for key := range m {
		keys[i] = key
		i++
	}
	sort.Strings(keys)
	return keys
}<|MERGE_RESOLUTION|>--- conflicted
+++ resolved
@@ -123,11 +123,7 @@
 	Storage Size
 
 	// Only for Google so far.
-<<<<<<< HEAD
-	SecureBoot bool
-=======
 	SecureBoot bool `yaml:"secure-boot"`
->>>>>>> 0e3ac770
 
 	Environment *Environment
 	Variants    []string
