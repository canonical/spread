--- conflicted
+++ resolved
@@ -10,9 +10,6 @@
     autopkgtest-buildvm-ubuntu-cloud -a amd64 -r xenial
 
     mkdir -p ~/.spread/qemu
-<<<<<<< HEAD
-    mv autopkgtest-xenial-amd64.img ~/.spread/qemu/ubuntu-16.04.img
-=======
     if [ "$SPREAD_BACKEND" = qemu ]; then
         ln -sf /dev/sda ~/.spread/qemu/ubuntu-16.04.img
     else
@@ -20,7 +17,6 @@
         autopkgtest-buildvm-ubuntu-cloud -a amd64 -r xenial
         mv autopkgtest-xenial-amd64.img ~/.spread/qemu/ubuntu-16.04.img
     fi
->>>>>>> c85b89fe
 
     if [ ! -f .spread-reuse.yaml ]; then
         touch /run/spread-reuse.yaml
