package spread

import (
	"bytes"
	"compress/gzip"
	"fmt"
	"io"
	"io/ioutil"
	"os"
	"os/exec"
	"path/filepath"
	"sort"
	"strings"
	"sync"
	"time"

	"gopkg.in/tomb.v2"
	"math"
	"math/rand"
)

type Options struct {
	Password       string
	Filter         Filter
	Reuse          bool
	ReusePid       int
	Debug          bool
	Shell          bool
	ShellBefore    bool
	ShellAfter     bool
	Abend          bool
	Restore        bool
	Resend         bool
	Discard        bool
	Artifacts      string
	Seed           int64
	Repeat         int
	GarbageCollect bool
}

type Runner struct {
	tomb tomb.Tomb
	mu   sync.Mutex

	project   *Project
	options   *Options
	providers map[string]Provider

	contentTomb tomb.Tomb
	contentFile *os.File
	contentSize int64

	done  chan bool
	alive int

	reuse    *Reuse
	reserved map[string]bool
	servers  []Server
	pending  []*Job
	sequence map[*Job]int
	stats    stats

	suiteWorkers map[[3]string]int
}

func Start(project *Project, options *Options) (*Runner, error) {
	r := &Runner{
		project:   project,
		options:   options,
		providers: make(map[string]Provider),
		reserved:  make(map[string]bool),
		sequence:  make(map[*Job]int),

		suiteWorkers: make(map[[3]string]int),
	}

	for bname, backend := range project.Backends {
		switch backend.Type {
		case "google":
			r.providers[bname] = Google(project, backend, options)
		case "linode":
			r.providers[bname] = Linode(project, backend, options)
		case "lxd":
			r.providers[bname] = LXD(project, backend, options)
		case "qemu":
			r.providers[bname] = QEMU(project, backend, options)
		case "adhoc":
			r.providers[bname] = AdHoc(project, backend, options)
		case "humbox":
			r.providers[bname] = Humbox(project, backend, options)
		default:
			return nil, fmt.Errorf("%s has unsupported type %q", backend, backend.Type)
		}
	}

	pending, err := project.Jobs(options)
	if err != nil {
		return nil, err
	}
	r.pending = pending

	if options.GarbageCollect {
		for _, p := range r.providers {
			if err := p.GarbageCollect(); err != nil {
				printf("Error collecting garbage from %q: %v", p.Backend().Name, err)
			}
		}
	}

	r.reuse, err = OpenReuse(r.reusePath())
	if err != nil {
		return nil, err
	}

	r.tomb.Go(r.loop)
	return r, nil
}

func (r *Runner) reusePath() string {
	if r.options.ReusePid != 0 {
		return filepath.Join(r.project.Path, fmt.Sprintf(".spread-reuse.%d.yaml", r.options.ReusePid))
	}
	if r.options.Reuse {
		return filepath.Join(r.project.Path, ".spread-reuse.yaml")
	}
	return filepath.Join(r.project.Path, fmt.Sprintf(".spread-reuse.%d.yaml", os.Getpid()))
}

type projectContent struct {
	fd  *os.File
	err error
}

func (r *Runner) Wait() error {
	return r.tomb.Wait()
}

func (r *Runner) Stop() error {
	r.tomb.Kill(nil)
	return r.tomb.Wait()
}

func (r *Runner) loop() (err error) {
	if r.options.GarbageCollect {
		return nil
	}
	defer func() {
		r.contentTomb.Kill(nil)
		r.contentTomb.Wait()
		if r.contentFile != nil {
			r.contentFile.Close()
		}

		if !r.options.Discard {
			logNames(debugf, "Pending jobs after workers returned", r.pending, taskName)
			for _, job := range r.pending {
				if job != nil {
					r.add(&r.stats.TaskAbort, job)
				}
			}
			r.stats.log()
		}
		if !r.options.Reuse || r.options.Discard {
			for len(r.servers) > 0 {
				printf("Discarding %s...", r.servers[0])
				r.discardServer(r.servers[0])
			}
			if !r.options.Reuse {
				os.Remove(r.reusePath())
			}
		}
		if len(r.servers) > 0 {
			for _, server := range r.servers {
				printf("Keeping %s at %s", server, server.Address())
			}
		}
		r.reuse.Close()
		if err == nil && (len(r.stats.TaskAbort) > 0 || r.stats.errorCount() > 0) {
			err = fmt.Errorf("unsuccessful run")
		}
	}()

	r.contentTomb.Go(r.prepareContent)

	// Make it sequential for now.
	_, err = r.waitContent()
	if err != nil {
		return err
	}

	// Find out how many workers are needed for each backend system.
	// Even if multiple workers per system are requested, must not
	// have more workers than there are jobs.
	workers := make(map[*System]int)
	for _, backend := range r.project.Backends {
		for _, system := range backend.Systems {
			for _, job := range r.pending {
				if job.Backend == backend && job.System == system {
					if system.Workers > workers[system] {
						workers[system]++
						r.alive++
					} else {
						break
					}
				}
			}
		}
	}

	r.done = make(chan bool, r.alive)

	msg := fmt.Sprintf("Starting %d worker%s for the following jobs", r.alive, nth(r.alive, "", "", "s"))
	logNames(debugf, msg, r.pending, taskName)

	seed := r.options.Seed
	if !r.options.Discard && seed == 0 && len(r.pending) > r.alive {
		seed = time.Now().Unix()
		printf("Sequence of jobs produced with -seed=%d", seed)
	}
	if !r.options.Discard && !r.options.Reuse && r.options.ReusePid == 0 {
		printf("If killed, discard servers with: spread -reuse-pid=%d -discard", os.Getpid())
	}

	for _, backend := range r.project.Backends {
		for _, system := range backend.Systems {
			n := workers[system]
			for i := 0; i < n; i++ {
				// Use a different seed per worker, so that the work-stealing
				// logic will have a better chance of producing the same
				// ordering on each of the workers.
				order := rand.New(rand.NewSource(seed + int64(i))).Perm(len(r.pending))
				go r.worker(backend, system, order)
			}
		}
	}

	for {
		select {
		case <-r.done:
			r.alive--
			if r.alive > 0 {
				debugf("Worker terminated. %d still alive.", r.alive)
				continue
			}
			debugf("Worker terminated.")
			return nil
		}
	}
}

func (r *Runner) prepareContent() (err error) {
	if r.options.Discard {
		return nil
	}

	file, err := ioutil.TempFile("", fmt.Sprintf("spread-content.%d.", os.Getpid()))
	if err != nil {
		return fmt.Errorf("cannot create temporary content file: %v", err)
	}
	defer func() {
		var size string
		if r.contentSize < 1024*1024 {
			size = fmt.Sprintf("%.2fKB", float64(r.contentSize)/1024)
		} else {
			size = fmt.Sprintf("%.2fMB", float64(r.contentSize)/(1024*1024))
		}
		if err == nil {
			printf("Project content is packed for delivery (%s).", size)
		} else {
			printf("Error packing project content for delivery: %v", err)
			file.Close()
			r.tomb.Killf("cannot pack project content for delivery")
		}
	}()

	if err = os.Remove(file.Name()); err != nil {
		return fmt.Errorf("cannot remove temporary content file: %v", err)
	}

	args := []string{"c", "--exclude=.spread-reuse.*"}
	if r.project.Repack == "" {
		args[0] = "cz"
	}
	for _, pattern := range r.project.Exclude {
		args = append(args, "--exclude="+pattern)
	}
	for _, pattern := range r.project.Rename {
		args = append(args, "--transform="+pattern)
	}
	include := r.project.Include
	if len(include) == 0 {
		include, err = filterDir(r.project.Path)
		if err != nil {
			return fmt.Errorf("cannot list project directory: %v", err)
		}
	}
	args = append(args, include...)

	var stderr bytes.Buffer
	cmd := exec.Command("tar", args...)
	cmd.Dir = r.project.Path
	cmd.Stderr = &stderr

	if r.project.Repack == "" {
		// tar cz => temporary file.
		cmd.Stdout = file
		err = cmd.Start()
		if err != nil {
			return fmt.Errorf("cannot start local tar command: %v", err)
		}

		go func() {
			// TODO Kill that when the function quits.
			select {
			case <-r.contentTomb.Dying():
				cmd.Process.Kill()
			}
		}()

		err = cmd.Wait()
		err = outputErr(stderr.Bytes(), err)
		if err != nil {
			return fmt.Errorf("cannot pack project tree: %v", err)
		}
	} else {
		// tar c => repack => gzip => temporary file
		// repack acts via fd 3 and 4
		tarr, tarw, err := os.Pipe()
		if err != nil {
			return fmt.Errorf("cannot create pipe for repack: %v", err)
		}
		defer tarr.Close()
		defer tarw.Close()

		gzr, gzw, err := os.Pipe()
		if err != nil {
			return fmt.Errorf("cannot create pipe for repack: %v", err)
		}
		defer gzr.Close()
		defer gzw.Close()

		cmd.Stdout = tarw

		err = cmd.Start()
		if err != nil {
			return fmt.Errorf("cannot start local tar command: %v", err)
		}

		lscript := localScript{
			script:      r.project.Repack,
			dir:         r.project.Path,
			env:         r.project.Environment.Variant(""),
			warnTimeout: r.project.WarnTimeout.Duration,
			killTimeout: r.project.KillTimeout.Duration,
			mode:        traceOutput,
			extraFiles:  []*os.File{tarr, gzw},
			stop:        r.contentTomb.Dying(),
		}
		gz := gzip.NewWriter(file)

		var errch = make(chan error, 3)
		var wg sync.WaitGroup

		wg.Add(1)
		go func() {
			err := cmd.Wait()
			errch <- outputErr(stderr.Bytes(), err)

			// Unblock script.
			tarw.Close()

			wg.Done()
		}()

		wg.Add(1)
		go func() {
			_, _, err := lscript.run()
			errch <- err

			// Stop tar and unblock gz.
			cmd.Process.Kill()
			gzw.Close()

			wg.Done()
		}()

		wg.Add(1)
		go func() {
			_, err := io.Copy(gz, gzr)
			errch <- firstErr(err, gz.Close())

			// Stop tar.
			cmd.Process.Kill()

			wg.Done()
		}()

		go func() {
			// TODO Kill that when the function quits.
			select {
			case <-r.contentTomb.Dying():
				cmd.Process.Kill()
			}
		}()

		wg.Wait()

		err = firstErr(<-errch, <-errch, <-errch)
		if err != nil {
			return fmt.Errorf("cannot pack project tree: %v", err)
		}
	}

	st, err := file.Stat()
	if err != nil {
		return fmt.Errorf("cannot stat temporary content file: %v", err)
	}

	r.contentSize = st.Size()
	r.contentFile = file
	return nil
}

func (r *Runner) waitContent() (io.Reader, error) {
	if err := r.contentTomb.Wait(); err != nil {
		return nil, err
	}
	return io.NewSectionReader(r.contentFile, 0, r.contentSize), nil
}

const (
	preparing = "preparing"
	executing = "executing"
	restoring = "restoring"
	checking = "checking"
	skipping = "skipping"
)

func (r *Runner) run(client *Client, job *Job, verb string, context interface{}, script, debug string, abend *bool) bool {
	script = strings.TrimSpace(script)
	server := client.Server()
	if len(script) == 0 {
		return true
	}
	start := time.Now()
	contextStr := job.StringFor(context)
	client.SetJob(contextStr)
	defer client.ResetJob()
	if verb == executing {
		r.mu.Lock()
		if r.sequence[job] == 0 {
			r.sequence[job] = len(r.sequence) + 1
		}
		printft(start, startTime, "%s %s (%s) (%d/%d)...", strings.Title(verb), contextStr, server.Label(), r.sequence[job], len(r.pending))
		r.mu.Unlock()
	} else if verb == checking {
		debugft(start, startTime, "%s %s...", strings.Title(verb), contextStr)
	} else {
		printft(start, startTime, "%s %s (%s)...", strings.Title(verb), contextStr, server.Label())
	}
	var dir string
	if context == job.Backend || context == job.Project {
		dir = r.project.RemotePath
	} else {
		dir = filepath.Join(r.project.RemotePath, job.Task.Name)
	}
	if (r.options.Shell || r.options.ShellBefore) && verb == executing {
		printf("Starting shell instead of %s %s...", verb, job)
		err := client.Shell("", dir, r.shellEnv(job, job.Environment))
		if err != nil {
			printf("Error running debug shell: %v", err)
		}
		printf("Continuing...")
		if r.options.Shell {
			return true
		}
	}
	client.SetWarnTimeout(job.WarnTimeoutFor(context))
	client.SetKillTimeout(job.KillTimeoutFor(context))
	_, err := client.Trace(script, dir, job.Environment)
	printft(start, endTime, "")

	if verb == checking {
		if err != nil {
			printft(start, startTime, "%s %s...", strings.Title(skipping), contextStr)
			return false
		}
		return true
	}
	if err != nil {
		// Use a different time so it has a different id on Travis, but keep
		// the original start time so the error message shows the task time.
		start = start.Add(1)
		printft(start, startTime|endTime|startFold|endFold, "Error %s %s (%s) : %v", verb, contextStr, server.Label(), err)
		if debug != "" {
			start = time.Now()
			output, err := client.Trace(debug, dir, job.Environment)
			if err != nil {
				printft(start, startTime|endTime|startFold|endFold, "Error debugging %s (%s) : %v", contextStr, server.Label(), err)
			} else if len(output) > 0 {
				printft(start, startTime|endTime|startFold|endFold, "Debug output for %s (%s) : %v", contextStr, server.Label(), outputErr(output, nil))
			}
		}
		if r.options.Debug || r.options.ShellAfter {
			printf("Starting shell to debug...")
			err = client.Shell("", dir, r.shellEnv(job, job.Environment))
			if err != nil {
				printf("Error running debug shell: %v", err)
			}
			printf("Continuing...")
		}
		*abend = r.options.Abend
		return false
	}
	if r.options.ShellAfter && verb == executing {
		printf("Starting shell after %s %s...", verb, job)
		err := client.Shell("", dir, r.shellEnv(job, job.Environment))
		if err != nil {
			printf("Error running debug shell: %v", err)
		}
		printf("Continuing...")
	}

	return true
}

func (r *Runner) shellEnv(job *Job, env *Environment) *Environment {
	senv := env.Copy()
	senv.Set("PS1", `\$SPREAD_BACKEND:\$SPREAD_SYSTEM \${PWD/#\$SPREAD_PATH/...}# `)
	return senv
}

func (r *Runner) add(where *[]*Job, job *Job) {
	r.mu.Lock()
	*where = append(*where, job)
	r.mu.Unlock()
}

func suiteWorkersKey(job *Job) [3]string {
	return [3]string{job.Backend.Name, job.System.Name, job.Suite.Name}
}

func (r *Runner) worker(backend *Backend, system *System, order []int) {
	defer func() { r.done <- true }()

	client := r.client(backend, system)
	if client == nil {
		return
	}

	var stats = &r.stats

	var abend bool
	var badProject bool
	var badSuite = make(map[*Suite]bool)

	var insideProject bool
	var insideBackend bool
	var insideSuite *Suite

	var job, last *Job

	for {
		r.mu.Lock()
		if job != nil {
			if r.sequence[job] == 0 {
				r.sequence[job] = len(r.sequence) + 1
			}
			r.suiteWorkers[suiteWorkersKey(job)]--
		}
		if badProject || abend || !r.tomb.Alive() {
			r.mu.Unlock()
			break
		}
		job = r.job(backend, system, insideSuite, last, order)
		if job == nil {
			r.mu.Unlock()
			break
		}
		r.suiteWorkers[suiteWorkersKey(job)]++
		r.mu.Unlock()

		if badSuite[job.Suite] {
			r.add(&stats.TaskAbort, job)
			continue
		}

		if insideSuite != nil && insideSuite != job.Suite {
			if false {
				printf("WARNING: Was inside missing suite %s on last run, so cannot restore it.", insideSuite)
			} else if !r.run(client, last, restoring, insideSuite, insideSuite.Restore, insideSuite.Debug, &abend) {
				r.add(&stats.SuiteRestoreError, last)
				r.add(&stats.TaskAbort, job)
				badProject = true
				continue
			}
			insideSuite = nil
		}

		last = job

		if !insideProject {
			insideProject = true
			if !r.options.Restore && !r.run(client, job, preparing, r.project, r.project.Prepare, r.project.Debug, &abend) {
				r.add(&stats.ProjectPrepareError, job)
				r.add(&stats.TaskAbort, job)
				badProject = true
				continue
			}

			insideBackend = true
			if !r.options.Restore && !r.run(client, job, preparing, backend, backend.Prepare, backend.Debug, &abend) {
				r.add(&stats.BackendPrepareError, job)
				r.add(&stats.TaskAbort, job)
				badProject = true
				continue
			}
		}

		if insideSuite != job.Suite {
			insideSuite = job.Suite
			if !r.options.Restore && !r.run(client, job, preparing, job.Suite, job.Suite.Prepare, job.Suite.Debug, &abend) {
				r.add(&stats.SuitePrepareError, job)
				r.add(&stats.TaskAbort, job)
				badSuite[job.Suite] = true
				continue
			}
		}

		debug := job.Debug()
		if r.run(client, job, checking, job, job.Condition(), debug, &abend) {
		    for repeat := r.options.Repeat; repeat >= 0; repeat-- {
			    if r.options.Restore {
					// Do not prepare or execute, and don't repeat.
					repeat = -1
				} else if !r.options.Restore && !r.run(client, job, preparing, job, job.Prepare(), debug, &abend) {
					r.add(&stats.TaskPrepareError, job)
					r.add(&stats.TaskAbort, job)
					debug = ""
					repeat = -1
				} else if !r.options.Restore && r.run(client, job, executing, job, job.Task.Execute, debug, &abend) {
					r.add(&stats.TaskDone, job)
				} else if !r.options.Restore {
					r.add(&stats.TaskError, job)
					debug = ""
					repeat = -1
				}
			if !abend && !r.options.Restore && repeat <= 0 {
<<<<<<< HEAD
					if err := r.fetchResidue(client, job); err != nil {
						printf("Cannot fetch residue of %s: %v", job, err)
						r.tomb.Killf("cannot fetch residue of %s: %v", job, err)
					}
				}
				if !abend && !r.run(client, job, restoring, job, job.Restore(), debug, &abend) {
					r.add(&stats.TaskRestoreError, job)
					badProject = true
					repeat = -1
=======
				if err := r.fetchArtifacts(client, job); err != nil {
					printf("Cannot fetch artifacts of %s: %v", job, err)
					r.tomb.Killf("cannot fetch artifacts of %s: %v", job, err)
>>>>>>> 11dce7a8
				}
			}
		} else {
			r.add(&stats.TaskDone, job)
		}
	}

	if !abend && insideSuite != nil {
		if !r.run(client, last, restoring, insideSuite, insideSuite.Restore, insideSuite.Debug, &abend) {
			r.add(&stats.SuiteRestoreError, last)
		}
		insideSuite = nil
	}
	if !abend && insideBackend {
		if !r.run(client, last, restoring, backend, backend.Restore, backend.Debug, &abend) {
			r.add(&stats.BackendRestoreError, last)
		}
		insideBackend = false
	}
	if !abend && insideProject {
		if !r.run(client, last, restoring, r.project, r.project.Restore, r.project.Debug, &abend) {
			r.add(&stats.ProjectRestoreError, last)
		}
		insideProject = false
	}
	server := client.Server()
	client.Close()
	if r.options.Reuse {
		r.unreserve(server.Address())
	} else {
		printf("Discarding %s...", server)
		r.discardServer(server)
	}
}

func (r *Runner) job(backend *Backend, system *System, suite *Suite, last *Job, order []int) *Job {
	if last != nil && last.Task.Samples > 1 {
		if job := r.minSampleForTask(last); job != nil {
			return job
		}
	}

	// Find the current top priority for this backend and system.
	var priority int64 = math.MinInt64
	for _, job := range r.pending {
		if job != nil && job.Priority > priority && job.Backend == backend && job.System == system {
			priority = job.Priority
		}
	}

	var best = -1
	var bestWorkers = 1000000
	for _, i := range order {
		job := r.pending[i]
		if job == nil || job.Priority < priority {
			continue
		}
		if job.Backend != backend || job.System != system {
			// Different backend or system is not an option at all.
			continue
		}
		if job.Suite == suite {
			// Best possible case.
			best = i
			break
		}
		if c := r.suiteWorkers[suiteWorkersKey(job)]; c < bestWorkers {
			best = i
			bestWorkers = c
		}
	}
	if best >= 0 {
		job := r.pending[best]
		if job.Task.Samples > 1 {
			// Worst case it will find the same job.
			return r.minSampleForTask(job)
		}
		r.pending[best] = nil
		return job
	}
	return nil
}

// minSampleForTask finds the job with the lowest sample value sharing
// the same backend, system, and task as the provided job, then removes
// it from the pending list and returns it.
func (r *Runner) minSampleForTask(other *Job) *Job {
	var best = -1
	var bestSample = 1000000
	for i, job := range r.pending {
		if job == nil {
			continue
		}
		if job.Task != other.Task || job.Backend != other.Backend || job.System != other.System {
			continue
		}
		if job.Sample < bestSample {
			best = i
			bestSample = job.Sample
		}
	}
	if best > -1 {
		job := r.pending[best]
		r.pending[best] = nil
		return job
	}
	return nil
}

func (r *Runner) client(backend *Backend, system *System) *Client {

	retries := 0
	for r.tomb.Alive() {
		if retries == 3 {
			printf("Cannot allocate %s after too many retries.", system)
			break
		}
		retries++

		client := r.reuseServer(backend, system)
		reused := client != nil
		if !reused {
			if r.options.Reuse && len(r.reuse.ReuseSystems(system)) > 0 {
				break
			}
			client = r.allocateServer(backend, system)
			if client == nil {
				break
			}
		}

		server := client.Server()
		send := true
		if reused && r.options.Resend {
			printf("Removing project data from %s at %s...", server, r.project.RemotePath)
			if err := client.RemoveAll(r.project.RemotePath); err != nil {
				printf("Cannot remove project data from %s: %v", server, err)
			}
		} else if reused {
			empty, err := client.MissingOrEmpty(r.project.RemotePath)
			if err != nil {
				printf("Cannot send project data to %s: %v", server, err)
				client.Close()
				continue
			}
			send = empty
		}

		if send {
			printf("Sending project content to %s...", server)
			content, err := r.waitContent()
			if err != nil {
				printf("Discarding %s, cannot send project content: %s", server, err)
				r.discardServer(server)
				client.Close()
				return nil
			}
			if err = client.SendTar(content, r.project.RemotePath); err != nil {
				if reused {
					printf("Cannot send project content to %s: %v", server, err)
				} else {
					printf("Discarding %s, cannot send project content: %s", server, err)
					r.discardServer(server)
				}
				client.Close()
				continue
			}
		} else {
			printf("Reusing project data on %s...", server)
		}
		return client
	}

	return nil
}

func (r *Runner) fetchArtifacts(client *Client, job *Job) error {
	if r.options.Artifacts == "" || len(job.Task.Artifacts) == 0 {
		return nil
	}

	localDir := filepath.Join(r.options.Artifacts, job.Name)
	if err := os.MkdirAll(localDir, 0755); err != nil {
		return fmt.Errorf("cannot create artifacts directory: %v", err)
	}

	tarr, tarw := io.Pipe()

	var stderr bytes.Buffer
	cmd := exec.Command("tar", "xJ")
	cmd.Dir = localDir
	cmd.Stdin = tarr
	cmd.Stderr = &stderr
	err := cmd.Start()
	if err != nil {
		return fmt.Errorf("cannot start unpacking tar: %v", err)
	}

	printf("Fetching artifacts of %s...", job)

	remoteDir := filepath.Join(r.project.RemotePath, job.Task.Name)
	err = client.RecvTar(remoteDir, job.Task.Artifacts, tarw)
	tarw.Close()
	terr := cmd.Wait()

	return firstErr(err, terr)
}

func (r *Runner) discardServer(server Server) {
	if err := server.Discard(r.tomb.Context(nil)); err != nil {
		printf("Error discarding %s: %v", server, err)
	}
	if err := r.reuse.Remove(server); err != nil {
		printf("Error removing %s from reuse file: %v", server, err)
	}
	r.unreserve(server.Address())
	r.mu.Lock()
	for i, s := range r.servers {
		if s == server {
			r.servers = append(r.servers[:i], r.servers[i+1:]...)
			break
		}
	}
	r.mu.Unlock()
}

func (r *Runner) allocateServer(backend *Backend, system *System) *Client {
	if r.options.Discard {
		return nil
	}

	printf("Allocating %s...", system)
	var timeout = time.After(5 * time.Minute)
	var relog = time.NewTicker(15 * time.Second)
	defer relog.Stop()
	var retry = time.NewTicker(5 * time.Second)
	defer retry.Stop()

	var server Server
	var err error
Allocate:
	for {
		lerr := err
		server, err = r.providers[backend.Name].Allocate(r.tomb.Context(nil), system)
		if err == nil {
			break
		}
		if lerr == nil || lerr.Error() != err.Error() {
			printf("Cannot allocate %s: %v", system, err)
			if _, ok := err.(*FatalError); ok {
				return nil
			}
		}

		select {
		case <-retry.C:
		case <-relog.C:
			printf("Cannot allocate %s: %v", system, err)
		case <-timeout:
			break Allocate
		case <-r.tomb.Dying():
			break Allocate
		}
	}
	if err != nil {
		return nil
	}

	// Must reserve before adding to reuse, otherwise it might end up used twice.
	r.reserve(server.Address())

	if err := r.reuse.Add(server, r.options.Password); err != nil {
		printf("Error adding %s to reuse file: %v", server, err)
	}

	printf("Connecting to %s...", server)

	timeout = time.After(1 * time.Minute)
	relog = time.NewTicker(8 * time.Second)
	defer relog.Stop()
	retry = time.NewTicker(5 * time.Second)
	defer retry.Stop()

	username := system.Username
	password := system.Password
	if username == "" {
		username = "root"
	}
	if password == "" {
		password = r.options.Password
	}

	var client *Client
Dial:
	for {
		lerr := err
		client, err = Dial(server, username, password)
		if err == nil {
			break
		}
		if lerr == nil || lerr.Error() != err.Error() {
			debugf("Cannot connect to %s: %v", server, err)
		}

		select {
		case <-retry.C:
		case <-relog.C:
			debugf("Cannot connect to %s: %v", server, err)
		case <-timeout:
			break Dial
		case <-r.tomb.Dying():
			break Dial
		}
	}
	if err != nil {
		printf("Discarding %s, cannot connect: %v", server, err)
		r.discardServer(server)
		return nil
	}

	printf("Connected to %s at %s.", server, server.Address())
	r.servers = append(r.servers, server)
	return client
}

func (r *Runner) unreserve(addr string) {
	r.mu.Lock()
	defer r.mu.Unlock()
	if !r.reserved[addr] {
		panic(fmt.Errorf("attempting to unreserve a system that is not reserved: %s", addr))
	}
	delete(r.reserved, addr)
}

func (r *Runner) reserve(addr string) bool {
	r.mu.Lock()
	defer r.mu.Unlock()
	if r.reserved[addr] {
		return false
	}
	r.reserved[addr] = true
	return true
}

func (r *Runner) reuseServer(backend *Backend, system *System) *Client {
	provider := r.providers[backend.Name]

	for _, rsystem := range r.reuse.ReuseSystems(system) {
		if !r.reserve(rsystem.Address) {
			continue
		}

		server, err := provider.Reuse(r.tomb.Context(nil), rsystem, system)
		if err != nil {
			printf("Cannot reuse %s at %s: %v", system, rsystem.Address, err)
			continue
		}

		if r.options.Discard {
			printf("Discarding %s...", server)
			r.discardServer(server)
			return nil
		}

		printf("Reusing %s...", server)
		username := rsystem.Username
		password := rsystem.Password
		if username == "" {
			username = "root"
		}
		client, err := Dial(server, username, password)
		if err != nil {
			if r.options.Reuse {
				printf("Cannot reuse %s at %s: %v", system, rsystem.Address, err)
			} else {
				printf("Discarding %s: %v", server, err)
				r.discardServer(server)
			}
			continue
		}

		return client
	}
	return nil
}

type stats struct {
	TaskDone            []*Job
	TaskError           []*Job
	TaskAbort           []*Job
	TaskSkipped         []*Job
	TaskPrepareError    []*Job
	TaskRestoreError    []*Job
	SuitePrepareError   []*Job
	SuiteRestoreError   []*Job
	BackendPrepareError []*Job
	BackendRestoreError []*Job
	ProjectPrepareError []*Job
	ProjectRestoreError []*Job
}

func (s *stats) errorCount() int {
	errors := [][]*Job{
		s.TaskError,
		s.TaskPrepareError,
		s.TaskRestoreError,
		s.SuitePrepareError,
		s.SuiteRestoreError,
		s.BackendPrepareError,
		s.BackendRestoreError,
		s.ProjectPrepareError,
		s.ProjectRestoreError,
	}
	count := 0
	for _, jobs := range errors {
		count += len(jobs)
	}
	return count
}

func (s *stats) log() {
	printf("Successful tasks: %d", len(s.TaskDone))
	printf("Aborted tasks: %d", len(s.TaskAbort))

	logNames(printf, "Failed tasks", s.TaskError, taskName)
	logNames(printf, "Failed task prepare", s.TaskPrepareError, taskName)
	logNames(printf, "Failed task restore", s.TaskRestoreError, taskName)
	logNames(printf, "Failed suite prepare", s.SuitePrepareError, suiteName)
	logNames(printf, "Failed suite restore", s.SuiteRestoreError, suiteName)
	logNames(printf, "Failed backend prepare", s.BackendPrepareError, backendName)
	logNames(printf, "Failed backend restore", s.BackendRestoreError, backendName)
	logNames(printf, "Failed project prepare", s.ProjectPrepareError, projectName)
	logNames(printf, "Failed project restore", s.ProjectRestoreError, projectName)
}

func projectName(job *Job) string { return "project" }
func backendName(job *Job) string { return job.Backend.Name }
func suiteName(job *Job) string   { return job.Suite.Name }

func taskName(job *Job) string {
	if job.Variant == "" {
		return job.Task.Name
	}
	return job.Task.Name + ":" + job.Variant
}

func logNames(f func(format string, args ...interface{}), prefix string, jobs []*Job, name func(job *Job) string) {
	names := make([]string, 0, len(jobs))
	for _, job := range jobs {
		if job == nil {
			continue
		}
		names = append(names, fmt.Sprintf("%s:%s", job.System, name(job)))
	}
	if len(names) == 0 {
		return
	}
	sort.Strings(names)
	const dash = "\n    - "
	f("%s: %d%s%s", prefix, len(names), dash, strings.Join(names, dash))
}

func filterDir(path string) (names []string, err error) {
	f, err := os.Open(path)
	if err != nil {
		return nil, err
	}
	defer f.Close()
	names, err = f.Readdirnames(0)
	if err != nil {
		return nil, err
	}
	var filtered []string
	for _, name := range names {
		if !strings.HasPrefix(name, ".spread-reuse.") {
			filtered = append(filtered, name)
		}
	}
	return filtered, nil
}<|MERGE_RESOLUTION|>--- conflicted
+++ resolved
@@ -646,21 +646,15 @@
 					repeat = -1
 				}
 			if !abend && !r.options.Restore && repeat <= 0 {
-<<<<<<< HEAD
-					if err := r.fetchResidue(client, job); err != nil {
-						printf("Cannot fetch residue of %s: %v", job, err)
-						r.tomb.Killf("cannot fetch residue of %s: %v", job, err)
+				if err := r.fetchArtifacts(client, job); err != nil {
+					printf("Cannot fetch artifacts of %s: %v", job, err)
+					r.tomb.Killf("cannot fetch artifacts of %s: %v", job, err)
 					}
 				}
 				if !abend && !r.run(client, job, restoring, job, job.Restore(), debug, &abend) {
 					r.add(&stats.TaskRestoreError, job)
 					badProject = true
 					repeat = -1
-=======
-				if err := r.fetchArtifacts(client, job); err != nil {
-					printf("Cannot fetch artifacts of %s: %v", job, err)
-					r.tomb.Killf("cannot fetch artifacts of %s: %v", job, err)
->>>>>>> 11dce7a8
 				}
 			}
 		} else {
