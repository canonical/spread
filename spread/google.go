package spread

import (
	"bytes"
	"compress/gzip"
	"encoding/json"
	"fmt"
	"io/ioutil"
	"math/rand"
	"net/http"
	"os"
	"strings"
	"sync"
	"time"

	"golang.org/x/net/context"
	"golang.org/x/oauth2"
	"golang.org/x/oauth2/google"
	"golang.org/x/oauth2/jwt"

	"github.com/niemeyer/pretty"
	"regexp"
	"strconv"
	"unicode"
)

func Google(p *Project, b *Backend, o *Options) Provider {
	return &googleProvider{
		project: p,
		backend: b,
		options: o,

		imagesCache: make(map[string]*googleImagesCache),
	}
}

type googleProvider struct {
	project *Project
	backend *Backend
	options *Options

	googleProject string
	googleZone    string

	client *http.Client

	mu sync.Mutex

	keyChecked bool
	keyErr     error

	imagesCache map[string]*googleImagesCache
}

type googleServer struct {
	p *googleProvider
	d googleServerData

	system  *System
	address string
}

type googleServerData struct {
	Name    string
	Plan    string    `json:"machineType"`
	Status  string    `yaml:"-"`
	Created time.Time `json:"creationTimestamp"`

	Labels map[string]string `yaml:"-"`
}

func (d *googleServerData) cleanup() {
	if i := strings.LastIndex(d.Plan, "/"); i >= 0 {
		d.Plan = d.Plan[i+1:]
	}
}

func (s *googleServer) String() string {
	if s.system == nil {
		return s.d.Name
	}
	return fmt.Sprintf("%s (%s)", s.system, s.d.Name)
}

func (s *googleServer) Label() string {
	return s.d.Name
}

func (s *googleServer) Provider() Provider {
	return s.p
}

func (s *googleServer) Address() string {
	return s.address
}

func (s *googleServer) System() *System {
	return s.system
}

func (s *googleServer) ReuseData() interface{} {
	return &s.d
}

const (
	googleStaging      = "STAGING"
	googleProvisioning = "PROVISIONING"
	googleRunning      = "RUNNING"
	googleStopping     = "STOPPING"
	googleStopped      = "STOPPED"
	googleSuspending   = "SUSPENDING"
	googleTerminating  = "TERMINATED"

	googlePending = "PENDING"
	googleDone    = "DONE"
)

func (p *googleProvider) Backend() *Backend {
	return p.backend
}

func (p *googleProvider) Reuse(ctx context.Context, rsystem *ReuseSystem, system *System) (Server, error) {
	s := &googleServer{
		p:       p,
		address: rsystem.Address,
		system:  system,
	}
	err := rsystem.UnmarshalData(&s.d)
	if err != nil {
		return nil, fmt.Errorf("cannot unmarshal Google reuse data: %v", err)
	}
	return s, nil
}

func (p *googleProvider) Allocate(ctx context.Context, system *System) (Server, error) {
	if err := p.checkKey(); err != nil {
		return nil, err
	}

	s, err := p.createMachine(ctx, system)
	if err != nil {
		return nil, err
	}

	printf("Allocated %s.", s)
	return s, nil
}

func (s *googleServer) Discard(ctx context.Context) error {
	return s.p.removeMachine(ctx, s)
}

const googleStartupScript = `
echo root:%s | chpasswd

sed -i 's/^\s*#\?\s*\(PermitRootLogin\|PasswordAuthentication\)\>.*/\1 yes/' /etc/ssh/sshd_config

pkill -o -HUP sshd || true

echo '` + googleReadyMarker + `' > /dev/ttyS2
`

const googleReadyMarker = "MACHINE-IS-READY"
const googleNameLayout = "Jan021504.000000"
const googleDefaultPlan = "n1-standard-1"

func googleName() string {
	return strings.ToLower(strings.Replace(time.Now().UTC().Format(googleNameLayout), ".", "-", 1))
}

func googleParseName(name string) (time.Time, error) {
	t, err := time.Parse(googleNameLayout, strings.Replace(name, "-", ".", 1))
	if err != nil {
		return time.Time{}, fmt.Errorf("invalid Google machine name for spread: %s", name)
	}
	return t, nil
}

var googleLabelExp = regexp.MustCompile("^[a-z0-9_-]+$")

func (p *googleProvider) validLabel(label string) bool {
	return len(label) < 64 && googleLabelExp.MatchString(label)
}

type googleInstanceInterfaces struct {
	NetworkInterfaces []struct {
		Network       string
		Subnetwork    string
		NetworkIP     string
		Name          string
		AccessConfigs []struct {
			Type  string
			Name  string
			NatIP string
		}
	}
}

func (p *googleProvider) address(s *googleServer) (string, error) {
	var result googleInstanceInterfaces
	err := p.doz("GET", "/instances/"+s.d.Name, nil, &result)
	if err != nil {
		return "", fmt.Errorf("cannot get IP address for Google server %s: %v", s, err)
	}
	for _, iface := range result.NetworkInterfaces {
		for _, access := range iface.AccessConfigs {
			if access.Type == "ONE_TO_ONE_NAT" {
				return access.NatIP, nil
			}
		}
	}
	return "", fmt.Errorf("cannot find IP address in Google server %s details", s)
}

var googleImageProjects = map[string]string{
	"ubuntu-":   "ubuntu-os-cloud",
	"centos-":   "centos-cloud",
	"debian-":   "debian-cloud",
	"opensuse-": "opensuse-cloud",
	"freebsd-":  "freebsd-org-cloud-dev",
}

type googleImage struct {
	Project string
	Name    string
	Family  string
	Terms   []string
}

var termExp = regexp.MustCompile("[a-z]+|[0-9](?:[0-9.]*[0-9])?")

func toTerms(s string) []string {
	var terms []string
	s = strings.ToLower(s)
	for _, term := range termExp.FindAllString(strings.ToLower(s), -1) {
		terms = append(terms, term)
	}
	return terms
}

func containsTerms(superset, subset []string) bool {
	j := 0
Outer:
	for _, term := range subset {
		for ; j < len(superset); j++ {
			if term == superset[j] {
				continue Outer
			}
		}
		return false
	}
	return true
}

func (p *googleProvider) image(system *System) (image *googleImage, family bool, err error) {
	var lookupOrder []googleImage

	if i := strings.Index(system.Image, "/"); i >= 0 {
		// If a project was provided, respect it exactly.
		lookupOrder = append(lookupOrder, googleImage{
			Project: system.Image[:i],
			Name:    system.Image[i+1:],
			Family:  system.Image[i+1:],
			Terms:   toTerms(system.Image[i+1:]),
		})
	} else {
		// Otherwise lookup first in backend project.
		terms := toTerms(system.Image)
		lookupOrder = append(lookupOrder, googleImage{
			Project: p.gproject(),
			Name:    system.Image,
			Family:  system.Image,
			Terms:   terms,
		})

		// And then try to find the image on a known project.
		for prefix, project := range googleImageProjects {
			if strings.HasPrefix(system.Image, prefix) {
				lookupOrder = append(lookupOrder, googleImage{
					Project: project,
					Name:    system.Image,
					Family:  system.Image,
					Terms:   terms,
				})
			}
		}
	}

	for _, lookup := range lookupOrder {
		images, err := p.projectImages(lookup.Project)
		if err != nil {
			return nil, false, err
		}

		// First consider exact matches on name.
		for i := range images {
			image := &images[i]
			if image.Name == lookup.Name {
				debugf("Name match: %#v matches %#v", lookup, image)
				return image, false, nil
			}
		}

		// Next consider exact matches on family.
		for i := range images {
			image := &images[i]
			if image.Family == lookup.Family {
				debugf("Family match: %#v matches %#v", lookup, image)
				return image, true, nil
			}
		}

		// Otherwise use term matching.
		for i := range images {
			image := &images[i]
			if containsTerms(image.Terms, lookup.Terms) {
				debugf("Terms match: %#v matches %#v", lookup, image)
				return image, image.Family != "", nil
			}
		}
	}

	var projects []string
	for _, lookup := range lookupOrder {
		projects = append(projects, lookup.Project)
	}
	return nil, false, &FatalError{fmt.Errorf(`cannot find any Google image matching %q on project "%s"`, system.Image, strings.Join(projects, `" or "`))}
}

type googleImagesCache struct {
	mu     sync.Mutex
	ready  bool
	images []googleImage
	err    error
}

func (p *googleProvider) projectImages(project string) ([]googleImage, error) {
	p.mu.Lock()
	cache, ok := p.imagesCache[project]
	if !ok {
		cache = &googleImagesCache{}
		p.imagesCache[project] = cache
	}
	p.mu.Unlock()

	cache.mu.Lock()
	defer cache.mu.Unlock()

	if cache.ready {
		return cache.images, cache.err
	}

	var result struct {
		Items []struct {
			Description string
			Status      string
			Name        string
			Family      string
		}
	}

	err := p.dofl("GET", "/compute/v1/projects/"+project+"/global/images?orderBy=creationTimestamp+desc", nil, &result, noPathPrefix)
	if err == googleNotFound {
	}
	if err != nil {
		return nil, &FatalError{fmt.Errorf("cannot retrieve Google images for project %q: %v", project, err)}
	}

	for _, item := range result.Items {
		cache.images = append(cache.images, googleImage{
			Project: project,
			Name:    item.Name,
			Family:  item.Family,
			Terms:   toTerms(item.Description),
		})
	}

	return cache.images, err
}

func (p *googleProvider) createMachine(ctx context.Context, system *System) (*googleServer, error) {
	debugf("Creating new Google server for %s...", system.Name)

	name := googleName()
	plan := googleDefaultPlan
	if p.backend.Plan != "" {
		plan = p.backend.Plan
	}

	storage := 10
	if p.backend.Storage > 0 {
		storage = int(p.backend.Storage / gb)
	}

	image, family, err := p.image(system)
	if err != nil {
		return nil, err
	}
	var sourceImage string
	if image.Project != p.gproject() {
		sourceImage += "projects/" + image.Project + "/"
	}
	if family {
		sourceImage += "global/images/family/" + image.Family
	} else {
		sourceImage += "global/images/" + image.Name
	}
	debugf("System %s will use Google image %s", system, sourceImage)

	labels := googleParams{
		"spread": "true",
		"owner":  strings.ToLower(username()),
		"reuse":  strconv.FormatBool(p.options.Reuse),
	}
	if p.validLabel(p.options.Password) {
		labels["password"] = p.options.Password
	}

	metadata := []googleParams{{
		"key":   "startup-script",
		"value": fmt.Sprintf(googleStartupScript, p.options.Password),
	}}
	job := os.Getenv("TRAVIS_JOB_ID")
	if job != "" {
		metadata = append(metadata, googleParams{
			"key":   "travis-job",
			"value": fmt.Sprintf(`https://travis-ci.org/%s/jobs/%s`, os.Getenv("TRAVIS_REPO_SLUG"), job),
		})
	}

	initializeParams := googleParams{}
	if system.Preserve == true {
		initializeParams = googleParams{
			"sourceImage": sourceImage,
		}
	} else {
		initializeParams = googleParams{
			"sourceImage": sourceImage,
			"diskSizeGb": storage,
		}
	}

	params := googleParams{
		"name":        name,
		"machineType": "zones/" + p.gzone() + "/machineTypes/" + plan,
		"networkInterfaces": []googleParams{{
			"accessConfigs": []googleParams{{
				"type": "ONE_TO_ONE_NAT",
				"name": "External NAT",
			}},
			"network": "global/networks/default",
		}},
		"disks": []googleParams{{
			"autoDelete": "true",
			"boot":       "true",
			"type":       "PERSISTENT",
<<<<<<< HEAD
			"initializeParams": initializeParams,
=======
			"initializeParams": googleParams{
				"sourceImage": sourceImage,
				"diskSizeGb":  storage,
			},
>>>>>>> a862303e
		}},
		"metadata": googleParams{
			"items": metadata,
		},
		"labels": labels,
		"tags": googleParams{
			"items": []string{"spread"},
		},
	}

	var op googleOperation
	err = p.doz("POST", "/instances", params, &op)
	if err != nil {
		return nil, &FatalError{fmt.Errorf("cannot allocate new Google server for %s: %v", system.Name, err)}
	}

	s := &googleServer{
		p: p,
		d: googleServerData{
			Name:    name,
			Plan:    plan,
			Status:  googleProvisioning,
			Created: time.Now(),
		},

		system: system,
	}

	_, err = p.waitOperation(ctx, s, "provision", op.Name)
	if err == nil {
		s.address, err = p.address(s)
	}
	if err == nil {
		err = p.waitServerBoot(ctx, s)
	}
	if err == nil {
		err = p.dropStartupScript(s)
	}
	if err != nil {
		if p.removeMachine(ctx, s) != nil {
			return nil, &FatalError{fmt.Errorf("cannot allocate or deallocate (!) new Google server %s: %v", s, err)}
		}
		return nil, &FatalError{fmt.Errorf("cannot allocate new Google server %s: %v", s, err)}
	}

	return s, nil
}

func (p *googleProvider) waitServerBoot(ctx context.Context, s *googleServer) error {
	printf("Waiting for %s to boot at %s...", s, s.address)

	timeout := time.After(3 * time.Minute)
	relog := time.NewTicker(60 * time.Second)
	defer relog.Stop()
	retry := time.NewTicker(5 * time.Second)
	defer retry.Stop()

	var err error
	var marker = []byte(googleReadyMarker)
	var trail []byte
	var result struct {
		Contents string
		Next     string
	}
	result.Next = "0"
	for {
		err = p.doz("GET", fmt.Sprintf("/instances/%s/serialPort?port=3&start=%s", s.d.Name, result.Next), nil, &result)
		if err != nil {
			printf("Cannot get console output for %s: %v", s, err)
			return fmt.Errorf("cannot get console output for %s: %v", s, err)
		}

		trail = append(trail, result.Contents...)
		debugf("Current console buffer for %s:\n-----\n%s\n-----", s, trail)
		if bytes.Contains(trail, marker) {
			return nil
		}
		if i := len(trail) - len(marker); i > 0 {
			trail = append(trail[:0], trail[i:]...)
		}

		select {
		case <-retry.C:
			debugf("Server %s is taking a while to boot...", s)
		case <-relog.C:
			printf("Server %s is taking a while to boot...", s)
		case <-timeout:
			return fmt.Errorf("cannot find ready marker in console output for %s", s)
		case <-ctx.Done():
			return fmt.Errorf("cannot wait for %s to boot: interrupted", s)
		}
	}
	panic("unreachable")
}

func (p *googleProvider) checkLabel(s *googleServer) error {
	_, err := googleParseName(s.d.Name)
	return err
}

type googleInstanceMetadata struct {
	Metadata struct {
		Fingerprint string `json:"fingerprint"`
		Items       []struct {
			Key   string `json:"key"`
			Value string `json:"value"`
		} `json:"items"`
	} `json:"metadata"`
}

func (p *googleProvider) dropStartupScript(s *googleServer) error {
	instance, err := p.metadata(s)
	if err != nil {
		return err
	}
	for i, item := range instance.Metadata.Items {
		if item.Key == "startup-script" {
			instance.Metadata.Items = append(instance.Metadata.Items[:i], instance.Metadata.Items[i+1:]...)
			return p.setMetadata(s, instance)
		}
	}
	return nil
}

func (p *googleProvider) metadata(s *googleServer) (*googleInstanceMetadata, error) {
	var result googleInstanceMetadata
	err := p.doz("GET", "/instances/"+s.d.Name, nil, &result)
	if err != nil {
		return nil, fmt.Errorf("cannot get instance metadata: %v", err)
	}
	return &result, nil
}

func (p *googleProvider) setMetadata(s *googleServer, meta *googleInstanceMetadata) error {
	err := p.doz("POST", "/instances/"+s.d.Name+"/setMetadata", meta.Metadata, nil)
	if err != nil {
		return fmt.Errorf("cannot change instance metadata: %v", err)
	}
	return nil
}

type googleListResult struct {
	Items []googleServerData
}

var googleLabelWarning = true

func (p *googleProvider) list() ([]*googleServer, error) {
	debug("Listing available Google servers...")

	var result googleListResult
	err := p.doz("GET", "/instances", nil, &result)
	if err != nil {
		return nil, fmt.Errorf("cannot get instances list: %v", err)
	}

	servers := make([]*googleServer, 0, len(result.Items))
	for _, d := range result.Items {
		if _, err := googleParseName(d.Name); err != nil {
			if googleLabelWarning {
				googleLabelWarning = false
				printf("WARNING: Some Google servers ignored due to unsafe labels.")
			}
			continue
		}
		servers = append(servers, &googleServer{p: p, d: d})
	}

	return servers, nil
}

func (p *googleProvider) removeMachine(ctx context.Context, s *googleServer) error {
	if err := p.checkLabel(s); err != nil {
		return fmt.Errorf("cannot deallocate Google server %s: %v", s, err)
	}

	var op googleOperation
	err := p.doz("DELETE", "/instances/"+s.d.Name, nil, &op)
	if err != nil {
		return fmt.Errorf("cannot deallocate Google server %s: %v", s, err)
	}

	//_, err = p.waitOperation(ctx, s, "deallocate", op.Name)
	return err
}

func (p *googleProvider) GarbageCollect() error {
	servers, err := p.list()
	if err != nil {
		return err
	}

	now := time.Now()
	haltTimeout := p.backend.HaltTimeout.Duration

	// Iterate over all the running instances
	for _, s := range servers {
		serverTimeout := haltTimeout
		if value, ok := s.d.Labels["halt-timeout"]; ok {
			d, err := time.ParseDuration(strings.TrimSpace(value))
			if err != nil {
				printf("WARNING: Ignoring bad Google server %s halt-timeout label: %q", s, value)
			} else {
				serverTimeout = d
			}
		}

		if serverTimeout == 0 {
			continue
		}

		printf("Checking %s...", s)

		runningTime := now.Sub(s.d.Created)
		if runningTime > serverTimeout {
			printf("Server %s exceeds halt-timeout. Shutting it down...", s)
			err := p.removeMachine(context.Background(), s)
			if err != nil {
				printf("WARNING: Cannot garbage collect %s: %v", s, err)
			}
		}
	}
	return nil
}

type googleOperation struct {
	Name          string
	Zone          string
	OperationType string
	TargetLink    string
	TargetID      string
	Status        string // PENDING, RUNNING or DONE
	StatusMessage string
	User          string // "system" or user email
	Progress      int
	InsertTime    time.Time
	StartTime     time.Time
	EndTime       time.Time
	SelfLink      string

	Error struct {
		Errors []googleOperationError
	}
}

type googleOperationError struct {
	Code     string
	Location string
	Message  string
}

func (op *googleOperation) err() error {
	for _, e := range op.Error.Errors {
		return fmt.Errorf("%s", strings.ToLower(string(e.Message[0]))+e.Message[1:])
	}
	return nil
}

func (p *googleProvider) operation(name string) (*googleOperation, error) {
	var result googleOperation
	err := p.doz("GET", "/operations/"+name, nil, &result)
	if err != nil && result.Name == "" {
		return nil, fmt.Errorf("cannot get operation details: %v", err)
	}
	return &result, nil
}

func (p *googleProvider) waitOperation(ctx context.Context, s *googleServer, verb, opname string) (*googleOperation, error) {
	debugf("Waiting for %s to %s...", s, verb)

	timeout := time.After(3 * time.Minute)
	retry := time.NewTicker(5 * time.Second)
	defer retry.Stop()

	for {
		select {
		case <-timeout:
			return nil, fmt.Errorf("timeout waiting for %s to %s", s, verb)

		case <-retry.C:
			op, err := p.operation(opname)
			if err != nil {
				return nil, fmt.Errorf("cannot %s %s: %s", verb, s, err)
			}
			if op.Status == googleDone {
				err := op.err()
				if err != nil {
					err = fmt.Errorf("cannot %s %s: %s", verb, s, err)
				}
				return op, err
			}
		case <-ctx.Done():
			return nil, fmt.Errorf("cannot %s %s: interrupted", verb, s)
		}
	}
	panic("unreachable")
}

func (p *googleProvider) checkKey() error {
	p.mu.Lock()
	defer p.mu.Unlock()

	if p.keyChecked {
		return p.keyErr
	}

	var err error

	if p.gproject() == googleMissingProject || p.gzone() == googleMissingZone {
		err = fmt.Errorf("location for %q backend must use the <google project>/<compute zone> format", p.backend.Name)
	}

	if err == nil && p.client == nil {
		ctx := context.Background()
		if strings.HasPrefix(p.backend.Key, "{") {
			var cfg *jwt.Config
			cfg, err = google.JWTConfigFromJSON([]byte(p.backend.Key), googleScope)
			if err == nil {
				p.client = oauth2.NewClient(ctx, cfg.TokenSource(ctx))
			}
		} else {
			os.Setenv("GOOGLE_APPLICATION_CREDENTIALS", p.backend.Key)
			p.client, err = google.DefaultClient(context.Background(), googleScope)
		}
	}
	if err == nil {
		err = p.dofl("GET", "/zones", nil, nil, noCheckKey)
	}
	if err != nil {
		err = &FatalError{err}
	}

	p.keyChecked = true
	p.keyErr = err
	return err
}

const (
	googleMissingProject = "MISSING-PROJECT"
	googleMissingZone    = "MISSING-ZONE"
)

func (p *googleProvider) gproject() string {
	if i := strings.Index(p.backend.Location, "/"); i > 0 {
		return p.backend.Location[:i]
	}
	return googleMissingProject
}

func (p *googleProvider) gzone() string {
	if i := strings.Index(p.backend.Location, "/"); i > 0 && i+1 < len(p.backend.Location) {
		return p.backend.Location[i+1:]
	}
	return googleMissingZone
}

const googleScope = "https://www.googleapis.com/auth/cloud-platform"

type googleResult struct {
	Kind  string
	Error struct {
		Code    int
		Message string
		Status  string
		Errors  []googleError
	}
}

type googleError struct {
	Domain  string
	Reason  string
	Message string
}

func polishErrorMessage(msg string) string {
	if len(msg) > 2 {
		if unicode.IsUpper(rune(msg[0])) && unicode.IsLower(rune(msg[1])) {
			msg = strings.ToLower(string(msg[0])) + msg[1:]
		}
		if msg[len(msg)-1] == '.' && unicode.IsLetter(rune(msg[len(msg)-2])) {
			msg = msg[:len(msg)-1]
		}
	}
	return msg
}

func (r *googleResult) err() error {
	if r.Error.Code != 0 || r.Error.Message != "" || len(r.Error.Errors) > 0 {
		if r.Error.Message != "" {
			return fmt.Errorf("%s", polishErrorMessage(r.Error.Message))
		}
		for _, e := range r.Error.Errors {
			if e.Message != "" {
				return fmt.Errorf("%s", polishErrorMessage(e.Message))
			}
		}
		return fmt.Errorf("malformed Google error (code %d, status %q)", r.Error.Code, r.Error.Status)
	}
	return nil
}

type googleParams map[string]interface{}

var googleThrottle = throttle(time.Second / 10)

func (p *googleProvider) doz(method, subpath string, params interface{}, result interface{}) error {
	return p.dozfl(method, subpath, params, result, 0)
}

func (p *googleProvider) dozfl(method, subpath string, params interface{}, result interface{}, flags doFlags) error {
	return p.dofl(method, "/zones/"+p.gzone()+subpath, params, result, flags)
}

func (p *googleProvider) do(method, subpath string, params interface{}, result interface{}) error {
	return p.dofl(method, subpath, params, result, 0)
}

func (p *googleProvider) dofl(method, subpath string, params interface{}, result interface{}, flags doFlags) error {
	if flags&noCheckKey == 0 {
		if err := p.checkKey(); err != nil {
			return err
		}
	}

	log := flags&noLog == 0
	if log {
		debugf("Google request to %s %s with params: %# v\n", method, subpath, params)
	}

	var data []byte
	var err error

	if params != nil {
		data, err = json.Marshal(params)
		if err != nil {
			return fmt.Errorf("cannot marshal Google request parameters: %s", err)
		}
	}

	<-googleThrottle

	url := "https://www.googleapis.com/"
	if flags&noPathPrefix == 0 {
		url += "/compute/v1/projects/" + p.gproject() + subpath
	} else {
		url += subpath
	}

	// Repeat on 500s. Comes from Linode logic, not observed on Google so far.
	var resp *http.Response
	var req *http.Request
	var delays = rand.Perm(10)
	for i := 0; i < 10; i++ {
		req, err = http.NewRequest(method, url, bytes.NewBuffer(data))
		debugf("Google request URL: %s", req.URL)
		if err != nil {
			return &FatalError{fmt.Errorf("cannot create HTTP request: %v", err)}
		}
		req.Header.Set("Content-Type", "application/json")
		resp, err = p.client.Do(req)
		if err == nil && 500 <= resp.StatusCode && resp.StatusCode < 600 {
			time.Sleep(time.Duration(delays[i]) * 250 * time.Millisecond)
			continue
		}

		if err != nil {
			return fmt.Errorf("cannot perform Google request: %v", err)
		}

		data, err = ungzip(ioutil.ReadAll(resp.Body))
		resp.Body.Close()
		if err != nil {
			return fmt.Errorf("cannot read Google response: %v", err)
		}

		if log && Debug {
			var r interface{}
			if err := json.Unmarshal(data, &r); err == nil {
				debugf("Google response: %# v\n", r)
			}
		}

		if result != nil {
			// Unmarshal even on errors, so the call site has a chance to inspect the data on errors.
			err = json.Unmarshal(data, result)
			if err != nil && resp.StatusCode == 404 {
				return googleNotFound
			}
		}

		var eresult googleResult
		if jerr := json.Unmarshal(data, &eresult); jerr == nil {
			if eresult.Error.Status == "INTERNAL" && eresult.Error.Code == 500 {
				// Google has broken down like this before:
				// https://paste.ubuntu.com/p/HMvvxNMq9G/
				continue
			}
			if rerr := eresult.err(); rerr != nil {
				return rerr
			}
		}
		break
	}

	if err != nil {
		info := pretty.Sprintf("Request:\n-----\n%# v\n-----\nResponse:\n-----\n%s\n-----\n", params, data)
		return fmt.Errorf("cannot decode Google response (status %d): %s\n%s", resp.StatusCode, err, info)
	}

	return nil
}

var googleNotFound = fmt.Errorf("not found")

func ungzip(data []byte, err error) ([]byte, error) {
	if err != nil || len(data) < 2 || data[0] != 0x1f || data[1] != 0x8b {
		return data, err
	}
	r, err := gzip.NewReader(bytes.NewBuffer(data))
	if err != nil {
		return nil, fmt.Errorf("data seems compressed but corrupted")
	}
	return ioutil.ReadAll(r)
}<|MERGE_RESOLUTION|>--- conflicted
+++ resolved
@@ -454,14 +454,7 @@
 			"autoDelete": "true",
 			"boot":       "true",
 			"type":       "PERSISTENT",
-<<<<<<< HEAD
 			"initializeParams": initializeParams,
-=======
-			"initializeParams": googleParams{
-				"sourceImage": sourceImage,
-				"diskSizeGb":  storage,
-			},
->>>>>>> a862303e
 		}},
 		"metadata": googleParams{
 			"items": metadata,
