package spread

import (
	"bytes"
	"fmt"
	"io/ioutil"
	"os"
	"os/exec"
	"path/filepath"
	"regexp"
	"sort"
	"strconv"
	"strings"
	"time"

	"gopkg.in/yaml.v2"
)

type Project struct {
	Name string `yaml:"project"`

	Backends map[string]*Backend

	Environment *Environment

	Repack      string
	Prepare     string
	Restore     string
	Debug       string
	PrepareEach string `yaml:"prepare-each"`
	RestoreEach string `yaml:"restore-each"`
	DebugEach   string `yaml:"debug-each"`

	Suites map[string]*Suite

	RemotePath string `yaml:"path"`

	Include []string
	Exclude []string
	Rename  []string

	Path string `yaml:"-"`

	WarnTimeout Timeout `yaml:"warn-timeout"`
	KillTimeout Timeout `yaml:"kill-timeout"`
}

func (p *Project) String() string { return "project" }

type Backend struct {
	Name string `yaml:"-"`
	Type string
	Key  string

	// Only for adhoc.
	Allocate string
	Discard  string

	// Only for qemu so far.
	Memory Size

	// Only for Linode and Google so far.
	Plan     string
	Location string
	Storage  Size

	Systems SystemsMap

	Prepare     string
	Restore     string
	Debug       string
	PrepareEach string `yaml:"prepare-each"`
	RestoreEach string `yaml:"restore-each"`
	DebugEach   string `yaml:"debug-each"`

	Environment *Environment
	Variants    []string

	WarnTimeout Timeout `yaml:"warn-timeout"`
	KillTimeout Timeout `yaml:"kill-timeout"`
	HaltTimeout Timeout `yaml:"halt-timeout"`

	Priority OptionalInt
	Manual   bool
}

func (b *Backend) String() string { return fmt.Sprintf("backend %q", b.Name) }

func (b *Backend) systemNames() []string {
	sysnames := make([]string, 0, len(b.Systems))
	for sysname := range b.Systems {
		sysnames = append(sysnames, sysname)
	}
	sort.Strings(sysnames)
	return sysnames
}

type SystemsMap map[string]*System

func (sysmap *SystemsMap) UnmarshalYAML(u func(interface{}) error) error {
	var systems []*System
	if err := u(&systems); err != nil {
		return err
	}
	*sysmap = make(SystemsMap)
	for _, sys := range systems {
		(*sysmap)[sys.Name] = sys
	}
	return nil
}

type System struct {
	Backend string `json:"-"`

	Name     string
	Image    string
	Kernel   string
	Username string
	Password string
	Workers  int

	// Only for Linode and Google so far.
	Storage Size
<<<<<<< HEAD
=======

	// Only for Google so far.
	SecureBoot	bool
>>>>>>> 11dce7a8

	Environment *Environment
	Variants    []string

	Priority OptionalInt
	Manual   bool
}

func (system *System) String() string { return system.Backend + ":" + system.Name }

func (system *System) UnmarshalYAML(u func(interface{}) error) error {
	if err := u(&system.Name); err == nil {
		system.Image = system.Name
		return nil
	}
	type norecurse System
	var def map[string]norecurse
	if err := u(&def); err != nil {
		return err
	}
	for name, sys := range def {
		sys.Name = name
		if sys.Image == "" {
			sys.Image = name
		}
		*system = System(sys)
	}
	return nil
}

type Environment struct {
	err  error
	keys []string
	vals map[string]string
}

func (e *Environment) Keys() []string {
	if e == nil {
		return nil
	}
	return append([]string(nil), e.keys...)
}

func (e *Environment) Copy() *Environment {
	copy := &Environment{}
	copy.err = e.err
	copy.keys = append([]string(nil), e.keys...)
	copy.vals = make(map[string]string)
	for k, v := range e.vals {
		copy.vals[k] = v
	}
	return copy
}

func (e *Environment) Variant(variant string) *Environment {
	env := e.Copy()
NextKey:
	for key, val := range env.vals {
		ekey, evariants := SplitVariants(key)
		for _, evariant := range evariants {
			if evariant == variant {
				env.Replace(key, ekey, val)
				continue NextKey
			}
		}
		if len(evariants) > 0 {
			env.Unset(key)
		}
	}
	return env
}

func (e *Environment) UnmarshalYAML(u func(interface{}) error) error {
	var vals map[string]string
	if err := u(&vals); err != nil {
		return err
	}
	for k := range vals {
		if !varname.MatchString(k) {
			e.err = fmt.Errorf("invalid variable name: %q", k)
			return nil
		}
	}

	var seen = make(map[string]bool)
	var keys = make([]string, len(vals))
	var order yaml.MapSlice
	if err := u(&order); err != nil {
		return err
	}
	for i, item := range order {
		k, ok := item.Key.(string)
		_, good := vals[k]
		if !ok || !good {
			// Shouldn't happen if the regular expression is right.
			e.err = fmt.Errorf("invalid variable name: %v", item.Key)
			return nil
		}
		if seen[k] {
			e.err = fmt.Errorf("variable %q defined multiple times", k)
			return nil
		}
		seen[k] = true
		keys[i] = k
	}
	e.keys = keys
	e.vals = vals
	return nil
}

func NewEnvironment(pairs ...string) *Environment {
	e := &Environment{
		vals: make(map[string]string),
		keys: make([]string, len(pairs)/2),
	}
	for i := 0; i+1 < len(pairs); i += 2 {
		e.vals[pairs[i]] = pairs[i+1]
		e.keys[i/2] = pairs[i]
	}
	return e
}

func (e *Environment) MarshalYAML() (interface{}, error) {
	lines := make([]string, len(e.keys))
	for i := range lines {
		key := e.keys[i]
		lines[i] = key + "=" + e.vals[key]
	}
	return lines, nil
}

func (e *Environment) Unset(key string) {
	l := len(e.vals)
	delete(e.vals, key)
	if len(e.vals) != l {
		for i, k := range e.keys {
			if k == key {
				copy(e.keys[i:], e.keys[i+1:])
				e.keys = e.keys[:len(e.keys)-1]
			}
		}
	}
}

func (e *Environment) Get(key string) string {
	return e.vals[key]
}

func (e *Environment) Set(key, value string) {
	if !varname.MatchString(key) {
		panic("invalid environment variable name: " + key)
	}
	e.Unset(key)
	e.keys = append(e.keys, key)
	e.vals[key] = value
}

func (e *Environment) Replace(oldkey, newkey, value string) {
	if _, ok := e.vals[oldkey]; ok && newkey != oldkey {
		e.Unset(newkey)
		delete(e.vals, oldkey)
		for i, key := range e.keys {
			if key == oldkey {
				e.keys[i] = newkey
				break
			}
		}
	} else if _, ok := e.vals[newkey]; !ok {
		e.keys = append(e.keys, newkey)
	}
	e.vals[newkey] = value
}

type Suite struct {
	Summary  string
	Systems  []string
	Backends []string

	Variants    []string
	Environment *Environment

	Prepare     string
	Restore     string
	Debug       string
	PrepareEach string `yaml:"prepare-each"`
	RestoreEach string `yaml:"restore-each"`
	DebugEach   string `yaml:"debug-each"`

	Name  string           `yaml:"-"`
	Path  string           `yaml:"-"`
	Tasks map[string]*Task `yaml:"-"`

	WarnTimeout Timeout `yaml:"warn-timeout"`
	KillTimeout Timeout `yaml:"kill-timeout"`

	Priority OptionalInt
	Manual   bool
}

func (s *Suite) String() string { return "suite " + s.Name }

type Task struct {
	Suite string `yaml:"-"`

	Summary  string
	Details  string
	Systems  []string
	Backends []string

	Variants    []string
	Environment *Environment
	Samples     int

	Prepare string
	Restore string
	Execute string
	Debug   string

	Artifacts []string

	Name string `yaml:"-"`
	Path string `yaml:"-"`

	WarnTimeout Timeout `yaml:"warn-timeout"`
	KillTimeout Timeout `yaml:"kill-timeout"`

	Priority OptionalInt
	Manual   bool
}

func (t *Task) String() string { return t.Name }

type Job struct {
	Name    string
	Project *Project
	Backend *Backend
	System  *System
	Suite   *Suite
	Task    *Task

	Variant     string
	Environment *Environment
	Sample      int

	Priority int64
}

func (job *Job) String() string {
	return job.Name
}

func (job *Job) StringFor(context interface{}) string {
	switch context {
	case job.Project, job.Backend, job.System:
		return fmt.Sprintf("%s:%s", job.Backend.Name, job.System.Name)
	case job.Suite:
		return fmt.Sprintf("%s:%s:%s", job.Backend.Name, job.System.Name, job.Suite.Name)
	case job.Task:
		return fmt.Sprintf("%s:%s:%s", job.Backend.Name, job.System.Name, job.Task.Name)
	case job:
		return job.Name
	}
	panic(fmt.Errorf("job %s asked to stringify unrelated value: %v", job, context))
}

func (job *Job) Prepare() string {
	return join(job.Project.PrepareEach, job.Backend.PrepareEach, job.Suite.PrepareEach, job.Task.Prepare)
}

func (job *Job) Restore() string {
	return join(job.Task.Restore, job.Suite.RestoreEach, job.Backend.RestoreEach, job.Project.RestoreEach)
}

func (job *Job) Debug() string {
	return join(job.Task.Debug, job.Suite.DebugEach, job.Backend.DebugEach, job.Project.DebugEach)
}

func (job *Job) WarnTimeoutFor(context interface{}) time.Duration {
	touts := []Timeout{job.Task.WarnTimeout, job.Suite.WarnTimeout, job.Backend.WarnTimeout, job.Project.WarnTimeout}
	return job.timeoutFor("warn", context, touts)
}

func (job *Job) KillTimeoutFor(context interface{}) time.Duration {
	touts := []Timeout{job.Task.KillTimeout, job.Suite.KillTimeout, job.Backend.KillTimeout, job.Project.KillTimeout}
	return job.timeoutFor("kill", context, touts)
}

func (job *Job) timeoutFor(which string, context interface{}, touts []Timeout) time.Duration {
	switch context {
	case job:
	case job.Task:
	case job.Suite:
		touts = touts[1:]
	case job.Backend:
		touts = touts[2:]
	case job.Project:
		touts = touts[3:]
	default:
		panic(fmt.Errorf("job %s asked for %s-timeout of unrelated value: %v", job, which, context))
	}
	for _, tout := range touts {
		if tout.Duration != 0 {
			return tout.Duration
		}
	}
	return 0
}

func join(scripts ...string) string {
	var buf bytes.Buffer
	for _, script := range scripts {
		if len(script) == 0 {
			continue
		}
		if buf.Len() > 0 {
			buf.WriteString("\n\n")
		}
		buf.WriteString("(\n")
		buf.WriteString(script)
		buf.WriteString("\n)")
	}
	return buf.String()
}

type jobsByName []*Job

func (jobs jobsByName) Len() int      { return len(jobs) }
func (jobs jobsByName) Swap(i, j int) { jobs[i], jobs[j] = jobs[j], jobs[i] }
func (jobs jobsByName) Less(i, j int) bool {
	ji, jj := jobs[i], jobs[j]
	if ji.Backend == jj.Backend && ji.System == jj.System && ji.Task == jj.Task {
		return ji.Sample < jj.Sample
	}
	return ji.Name < jj.Name
}

func SplitVariants(s string) (prefix string, variants []string) {
	if i := strings.LastIndex(s, "/"); i >= 0 {
		return s[:i], strings.Split(s[i+1:], ",")
	}
	return s, nil
}

var (
	validName   = regexp.MustCompile("^[a-z0-9]+(?:[-._][a-z0-9]+)*$")
	validSystem = regexp.MustCompile("^[a-z*]+-[a-z0-9*]+(?:[-.][a-z0-9*]+)*$")
	validSuite  = regexp.MustCompile("^(?:[a-z0-9]+(?:[-._][a-z0-9]+)*/)+$")
	validTask   = regexp.MustCompile("^(?:[a-z0-9]+(?:[-._][a-z0-9]+)*/)+[a-z0-9]+(?:[-._][a-z0-9]+)*$")
)

func Load(path string) (*Project, error) {
	filename, data, err := readProject(path)
	if err != nil {
		return nil, fmt.Errorf("cannot load project file from %s: %v", path, err)
	}

	project := &Project{}
	err = yaml.Unmarshal(data, project)
	if err != nil {
		return nil, fmt.Errorf("cannot load %s: %v", filename, err)
	}

	if !validName.MatchString(project.Name) {
		return nil, fmt.Errorf("invalid project name: %q", project.Name)
	}
	if project.RemotePath == "" {
		return nil, fmt.Errorf("missing project path field with remote project location")
	}

	project.Path = filepath.Dir(filename)

	project.Repack = strings.TrimSpace(project.Repack)
	project.Prepare = strings.TrimSpace(project.Prepare)
	project.Restore = strings.TrimSpace(project.Restore)
	project.Debug = strings.TrimSpace(project.Debug)
	project.PrepareEach = strings.TrimSpace(project.PrepareEach)
	project.RestoreEach = strings.TrimSpace(project.RestoreEach)
	project.DebugEach = strings.TrimSpace(project.DebugEach)

	if err := checkEnv(project, &project.Environment); err != nil {
		return nil, err
	}

	for bname, backend := range project.Backends {
		if !validName.MatchString(bname) {
			return nil, fmt.Errorf("invalid backend name: %q", bname)
		}
		if backend == nil {
			delete(project.Backends, bname)
			continue
		}
		backend.Name = bname
		if backend.Type == "" {
			backend.Type = bname
		}
		switch backend.Type {
		case "google", "linode", "lxd", "qemu", "adhoc", "humbox":
		default:
			return nil, fmt.Errorf("%s has unsupported type %q", backend, backend.Type)
		}

		if backend.Type != "adhoc" && (backend.Allocate != "" || backend.Discard != "") {
			return nil, fmt.Errorf("%s cannot use allocate and dispose fields", backend)
		}
		if backend.Type == "adhoc" && strings.TrimSpace(backend.Allocate) == "" {
			return nil, fmt.Errorf("%s requires an allocate field", backend)
		}

		backend.Prepare = strings.TrimSpace(backend.Prepare)
		backend.Restore = strings.TrimSpace(backend.Restore)
		backend.Debug = strings.TrimSpace(backend.Debug)
		backend.PrepareEach = strings.TrimSpace(backend.PrepareEach)
		backend.RestoreEach = strings.TrimSpace(backend.RestoreEach)
		backend.DebugEach = strings.TrimSpace(backend.DebugEach)

		for sysname, system := range backend.Systems {
			system.Backend = backend.Name
			if system.Workers < 0 {
				return nil, fmt.Errorf("%s has system %q with %d workers", backend, sysname, system.Workers)
			}
			if system.Workers == 0 {
				system.Workers = 1
			}
			if system.Storage == 0 {
				system.Storage = backend.Storage
			}
			if err := checkEnv(system, &system.Environment); err != nil {
				return nil, err
			}
		}
		sort.Strings(backend.Variants)

		if err := checkEnv(backend, &backend.Environment); err != nil {
			return nil, err
		}
		if err = checkSystems(backend, backend.systemNames()); err != nil {
			return nil, err
		}
		if len(backend.Systems) == 0 {
			return nil, fmt.Errorf("no systems specified for %s", backend)
		}
	}

	if len(project.Backends) == 0 {
		return nil, fmt.Errorf("must define at least one backend")
	}
	if len(project.Suites) == 0 {
		return nil, fmt.Errorf("must define at least one task suite")
	}

	orig := project.Suites
	project.Suites = make(map[string]*Suite)
	for sname, suite := range orig {
		if suite == nil {
			suite = &Suite{}
		}
		if !strings.HasSuffix(sname, "/") {
			return nil, fmt.Errorf("invalid suite name (must end with /): %q", sname)
		}
		if !validSuite.MatchString(sname) {
			return nil, fmt.Errorf("invalid suite name: %q", sname)
		}
		sname = strings.Trim(sname, "/")
		suite.Name = sname + "/"
		suite.Path = filepath.Join(project.Path, sname)
		suite.Summary = strings.TrimSpace(suite.Summary)
		suite.Prepare = strings.TrimSpace(suite.Prepare)
		suite.Restore = strings.TrimSpace(suite.Restore)
		suite.Debug = strings.TrimSpace(suite.Debug)
		suite.PrepareEach = strings.TrimSpace(suite.PrepareEach)
		suite.RestoreEach = strings.TrimSpace(suite.RestoreEach)
		suite.DebugEach = strings.TrimSpace(suite.DebugEach)

		project.Suites[suite.Name] = suite

		if suite.Summary == "" {
			return nil, fmt.Errorf("%s is missing a summary", suite)
		}

		if err := checkEnv(suite, &suite.Environment); err != nil {
			return nil, err
		}
		if err := checkSystems(suite, suite.Systems); err != nil {
			return nil, err
		}

		f, err := os.Open(suite.Path)
		if err != nil {
			return nil, fmt.Errorf("cannot list %s: %v", suite, err)
		}

		tnames, err := f.Readdirnames(0)
		if err != nil {
			return nil, fmt.Errorf("cannot list %s: %v", suite, err)
		}

		suite.Tasks = make(map[string]*Task)
		for _, tname := range tnames {
			tfilename := filepath.Join(suite.Path, tname, "task.yaml")
			if fi, _ := os.Stat(filepath.Dir(tfilename)); !fi.IsDir() {
				continue
			}
			tdata, err := ioutil.ReadFile(tfilename)
			if os.IsNotExist(err) {
				debugf("Skipping %s/%s: task.yaml missing", sname, tname)
				continue
			}
			if err != nil {
				return nil, err
			}

			task := &Task{}
			err = yaml.Unmarshal(tdata, &task)
			if err != nil {
				return nil, fmt.Errorf("cannot load %s/%s/task.yaml: %v", sname, tname, err)
			}

			task.Suite = suite.Name
			task.Name = suite.Name + tname
			task.Path = filepath.Dir(tfilename)
			task.Summary = strings.TrimSpace(task.Summary)
			task.Prepare = strings.TrimSpace(task.Prepare)
			task.Restore = strings.TrimSpace(task.Restore)
			task.Debug = strings.TrimSpace(task.Debug)
			if !validTask.MatchString(task.Name) {
				return nil, fmt.Errorf("invalid task name: %q", task.Name)
			}
			if task.Summary == "" {
				return nil, fmt.Errorf("%s is missing a summary", task)
			}
			if task.Samples == 0 {
				task.Samples = 1
			}

			if err := checkEnv(task, &task.Environment); err != nil {
				return nil, err
			}
			if err := checkSystems(task, task.Systems); err != nil {
				return nil, err
			}

			for _, fname := range task.Artifacts {
				if filepath.IsAbs(fname) || fname != filepath.Clean(fname) || strings.HasPrefix(fname, "../") {
					return nil, fmt.Errorf("%s has improper artifact path: %s", task.Name, fname)
				}
			}

			suite.Tasks[tname] = task
		}
	}

	debugf("Loaded project: %# v", project)
	return project, nil
}

func readProject(path string) (filename string, data []byte, err error) {
	path, err = filepath.Abs(path)
	if err != nil {
		return "", nil, fmt.Errorf("cannot get absolute path for %s: %v", path, err)
	}

	for {
		filename = filepath.Join(path, "spread.yaml")
		debugf("Trying to read %s...", filename)
		data, err = ioutil.ReadFile(filename)
		if os.IsNotExist(err) {
			filename = filepath.Join(path, ".spread.yaml")
			debugf("Trying to read %s...", filename)
			data, err = ioutil.ReadFile(filename)
		}
		if err == nil {
			logf("Found %s.", filename)
			return filename, data, nil
		}
		newpath := filepath.Dir(path)
		if newpath == path {
			break
		}
		path = newpath
	}
	return "", nil, fmt.Errorf("cannot find spread.yaml or .spread.yaml")
}

func checkEnv(context fmt.Stringer, env **Environment) error {
	if *env == nil {
		*env = NewEnvironment()
	} else if (*env).err != nil {
		return fmt.Errorf("invalid %s environment: %s", context, (*env).err)
	}
	return nil
}

func checkSystems(context fmt.Stringer, systems []string) error {
	for _, system := range systems {
		if strings.HasPrefix(system, "+") || strings.HasPrefix(system, "-") {
			system = system[1:]
		}
		if !validSystem.MatchString(system) {
			return fmt.Errorf("%s refers to invalid system name: %q", context, system)
		}
	}
	return nil
}

type Filter interface {
	Pass(job *Job) bool
	Order(jobs []*Job) []*Job
}

type filterExp struct {
	regexp      *regexp.Regexp
	firstSample int
	lastSample  int
}

type filter struct {
	exps []*filterExp
}

func (f *filter) Pass(job *Job) bool {
	if len(f.exps) == 0 {
		return true
	}
	for _, exp := range f.exps {
		if exp.firstSample > 0 {
			if job.Sample < exp.firstSample {
				continue
			}
			if job.Sample > exp.lastSample {
				continue
			}
		}
		if exp.regexp.MatchString(job.Name) {
			return true
		}
	}
	return false
}

func (f *filter) Order(jobs []*Job) []*Job {
	if len(f.exps) == 0 {
		return jobs
	}
	alljobs := []*Job{}
	for _, exp := range f.exps {
		for _, job := range jobs {
			if exp.firstSample > 0 {
				if job.Sample < exp.firstSample {
					continue
				}
				if job.Sample > exp.lastSample {
					continue
				}
			}
			if exp.regexp.MatchString(job.Name) {
				alljobs = append(alljobs, job)
			}
		}
	}
	return alljobs
}

func NewFilter(args []string) (Filter, error) {
	var dots = regexp.MustCompile(`\.+|:+|#`)
	var sample = regexp.MustCompile(`^(.*)#(\d+)(?:\.\.(\d+))?$`)
	var err error
	var exps []*filterExp
	for _, arg := range args {
		var argre = arg
		var firstSample, lastSample int
		if m := sample.FindStringSubmatch(argre); len(m) > 0 {
			argre = m[1]
			firstSample, err = strconv.Atoi(m[2])
			if err == nil && m[3] != "" {
				lastSample, err = strconv.Atoi(m[3])
			}
			if err != nil {
				panic(fmt.Sprintf("internal error: regexp matched non-int on %q", arg))
			}
			if firstSample > 0 && lastSample == 0 {
				lastSample = firstSample
			}
			if firstSample < 1 || lastSample < firstSample {
				return nil, fmt.Errorf("invalid sample range in filter string: %q", arg)
			}
		}
		argre = dots.ReplaceAllStringFunc(argre, func(s string) string {
			switch s {
			case ".":
				return `\.`
			case "...":
				return `[^:]*`
			case ":":
				return "(:.+)*:(.+:)*"
			case "#":
				// Error below. Should have been parsed above.
			}
			err = fmt.Errorf("invalid filter string: %q", s)
			return s
		})
		if err != nil {
			return nil, err
		}
		if strings.HasPrefix(argre, "(:.+)*:") || strings.HasPrefix(argre, "/") {
			argre = ".+" + argre
		}
		if strings.HasSuffix(argre, ":(.+:)*") || strings.HasSuffix(argre, "/") {
			argre = argre + ".+"
		}
		exp, err := regexp.Compile("(?:^|:)" + argre + "(?:$|[:#])")
		if err != nil {
			return nil, fmt.Errorf("invalid filter string: %q", arg)
		}
		exps = append(exps, &filterExp{
			regexp:      exp,
			firstSample: firstSample,
			lastSample:  lastSample,
		})
	}
	return &filter{exps}, nil
}

func (p *Project) backendNames() []string {
	bnames := make([]string, 0, len(p.Backends))
	for bname := range p.Backends {
		bnames = append(bnames, bname)
	}
	return bnames
}

func (p *Project) Jobs(options *Options) ([]*Job, error) {
	var jobs []*Job

	hasFilter := options.Filter != nil
	manualBackends := hasFilter
	manualSystems := hasFilter
	manualSuites := hasFilter
	manualTasks := hasFilter

	cmdcache := make(map[string]string)
	penv := envmap{p, p.Environment}
	pevr := strmap{p, evars(p.Environment, "")}
	pbke := strmap{p, p.backendNames()}

	value, err := evalone("remote project path", p.RemotePath, cmdcache, true, penv)
	if err != nil {
		return nil, err
	}
	p.RemotePath = filepath.Clean(value)
	if !filepath.IsAbs(p.RemotePath) || filepath.Dir(p.RemotePath) == p.RemotePath {
		return nil, fmt.Errorf("remote project path must be absolute and not /: %s", p.RemotePath)
	}

	// Just one worker per system when order is set as parameter
	if options.Order {
		for _, backend := range p.Backends {
			for _, system := range backend.Systems {
				system.Workers = 1
			}
		}
	}

	for _, suite := range p.Suites {
		senv := envmap{suite, suite.Environment}
		sevr := strmap{suite, evars(suite.Environment, "+")}
		svar := strmap{suite, suite.Variants}
		sbke := strmap{suite, suite.Backends}
		ssys := strmap{suite, suite.Systems}

		for _, task := range suite.Tasks {
			tenv := envmap{task, task.Environment}
			tevr := strmap{task, evars(task.Environment, "+")}
			tvar := strmap{task, task.Variants}
			tbke := strmap{task, task.Backends}
			tsys := strmap{task, task.Systems}

			backends, err := evalstr("backends", pbke, sbke, tbke)
			if err != nil {
				return nil, err
			}

			for _, bname := range backends {
				backend := p.Backends[bname]
				benv := envmap{backend, backend.Environment}
				bevr := strmap{backend, evars(backend.Environment, "+")}
				bvar := strmap{backend, backend.Variants}
				bsys := strmap{backend, backend.systemNames()}

				systems, err := evalstr("systems", bsys, ssys, tsys)
				if err != nil {
					return nil, err
				}

				for _, sysname := range systems {
					system := backend.Systems[sysname]
					// not for us
					if system == nil {
						continue
					}
					yenv := envmap{system, system.Environment}
					yevr := strmap{system, evars(system.Environment, "+")}
					yvar := strmap{system, system.Variants}

					priority := evaloint(task.Priority, suite.Priority, system.Priority, backend.Priority)

					strmaps := []strmap{pevr, bevr, bvar, yevr, yvar, sevr, svar, tevr, tvar}
					variants, err := evalstr("variants", strmaps...)
					if err != nil {
						return nil, err
					}

					for _, variant := range variants {
						if variant == "" && len(variants) > 1 {
							continue
						}

						for sample := 1; sample <= task.Samples; sample++ {
							job := &Job{
								Project:  p,
								Backend:  backend,
								System:   system,
								Suite:    p.Suites[task.Suite],
								Task:     task,
								Variant:  variant,
								Sample:   sample,
								Priority: priority,
							}
							if job.Variant == "" {
								job.Name = fmt.Sprintf("%s:%s:%s", job.Backend.Name, job.System.Name, job.Task.Name)
							} else {
								job.Name = fmt.Sprintf("%s:%s:%s:%s", job.Backend.Name, job.System.Name, job.Task.Name, job.Variant)
							}
							if task.Samples > 1 {
								job.Name += "#" + strconv.Itoa(sample)
							}

							sprenv := envmap{stringer("$SPREAD_*"), NewEnvironment(
								"SPREAD_JOB", job.Name,
								"SPREAD_PROJECT", job.Project.Name,
								"SPREAD_PATH", job.Project.RemotePath,
								"SPREAD_BACKEND", job.Backend.Name,
								"SPREAD_SYSTEM", job.System.Name,
								"SPREAD_SUITE", job.Suite.Name,
								"SPREAD_TASK", job.Task.Name,
								"SPREAD_VARIANT", job.Variant,
								"SPREAD_SAMPLE", strconv.Itoa(job.Sample),
							)}

							env, err := evalenv(cmdcache, true, sprenv, penv, benv, yenv, senv, tenv)
							if err != nil {
								return nil, err
							}
							job.Environment = env.Variant(variant)

							if options.Filter != nil && !options.Filter.Pass(job) {
								continue
							}

							jobs = append(jobs, job)

							if !job.Backend.Manual {
								manualBackends = false
							}
							if !job.System.Manual {
								manualSystems = false
							}
							if !job.Suite.Manual {
								manualSuites = false
							}
							if !job.Task.Manual {
								manualTasks = false
							}
						}
					}
				}

			}
		}
	}

	all := jobs
	jobs = make([]*Job, 0, len(all))
	backends := make(map[string]bool)
	for _, job := range all {
		if !manualBackends && job.Backend.Manual {
			continue
		}
		if !manualSystems && job.System.Manual {
			continue
		}
		if !manualSuites && job.Suite.Manual {
			continue
		}
		if !manualTasks && job.Task.Manual {
			continue
		}
		jobs = append(jobs, job)
		backends[job.Backend.Name] = true
	}

	env, err := evalenv(cmdcache, true, penv)
	if err != nil {
		return nil, err
	}
	p.Environment = env
	p.Environment.Set("SPREAD_BACKENDS", strings.Join(sortedKeys(backends), " "))

	// TODO Should probably cascade environments, so that backend.Environment contains
	// project.Environment, and suite.Environmnet contains both project.Environment and
	// backend.Environment, etc. This would make logic such as the one below saner.
	// Also, should probably have Enviornment.Evaluate instead of evalone and evalenv.

	for bname, backend := range p.Backends {
		benv := envmap{backend, backend.Environment}
		value, err := evalone(bname+" backend key", backend.Key, cmdcache, true, penv, benv)
		if err != nil {
			return nil, err
		}
		backend.Key = strings.TrimSpace(value)

		for _, system := range backend.Systems {
			if system.Username != "" {
				value, err := evalone(system.String()+" username", system.Username, cmdcache, false, penv, benv)
				if err != nil {
					return nil, err
				}
				system.Username = value
			}
			// Passwords may easily include $, so only replace if it matches a varname entirely.
			if system.Password != "" && varref.FindString(system.Password) == system.Password {
				value, err := evalone(system.String()+" password", system.Password, cmdcache, false, penv, benv)
				if err != nil {
					return nil, err
				}
				system.Password = value
			}
		}
	}

	err1 := evalslice("rename expression", p.Rename, cmdcache, false, penv)
	err2 := evalslice("include list", p.Include, cmdcache, false, penv)
	err3 := evalslice("exclude list", p.Exclude, cmdcache, false, penv)
	if err := firstErr(err1, err2, err3); err != nil {
		return nil, err
	}

	if len(jobs) == 0 {
		if options.Filter != nil {
			return nil, fmt.Errorf("nothing matches provider filter")
		} else {
			return nil, fmt.Errorf("cannot find any tasks")
		}
	}

	sort.Sort(jobsByName(jobs))
	if options.Order {
		jobs = options.Filter.Order(jobs)
	}

	return jobs, nil
}

func evars(env *Environment, prefix string) []string {
	keys := env.Keys()
	seen := make(map[string]bool, len(keys))
	for _, key := range keys {
		_, variants := SplitVariants(key)
		for _, variant := range variants {
			seen[variant] = true
		}
	}
	variants := make([]string, 0, len(seen)+1)
	for variant := range seen {
		variants = append(variants, prefix+variant)
	}
	if len(variants) == 0 && len(prefix) == 0 {
		// Ensure there's at least one variant at the end.
		// This must be dropped if other variants are found.
		variants = append(variants, "")
	}
	sort.Strings(variants)
	return variants
}

type envmap struct {
	context fmt.Stringer
	env     *Environment
}

type stringer string

func (s stringer) String() string { return string(s) }

var (
	varname = regexp.MustCompile(`^[a-zA-Z_][a-zA-Z0-9_]*(?:/[a-zA-Z0-9_]+(?:,[a-zA-Z0-9_]+)*)?$`)
	varcmd  = regexp.MustCompile(`\$\(HOST:.+?\)`)
	varref  = regexp.MustCompile(`\$(?:\(HOST:.+?\)|[a-zA-Z_][a-zA-Z0-9_]*|\{[a-zA-Z_][a-zA-Z0-9_]*\})`)
)

func evalslice(context string, values []string, cmdcache map[string]string, hostOnly bool, maps ...envmap) error {
	for i, value := range values {
		value, err := evalone(context, value, cmdcache, hostOnly, maps...)
		if err != nil {
			return err
		}
		values[i] = value
	}
	return nil
}

func evalone(context string, value string, cmdcache map[string]string, hostOnly bool, maps ...envmap) (string, error) {
	const key = "SPREAD_INTERNAL_EVAL"
	m := envmap{stringer(context), NewEnvironment(key, value)}
	out, err := evalenv(cmdcache, hostOnly, append(maps, m)...)
	if err != nil {
		return "", err
	}
	return out.Get(key), nil
}

func evalenv(cmdcache map[string]string, hostOnly bool, maps ...envmap) (*Environment, error) {
	result := NewEnvironment()
	for _, m := range maps {
		for _, key := range m.env.Keys() {
			var failed error
			varexp := varref
			if hostOnly {
				varexp = varcmd
			}
			value := varexp.ReplaceAllStringFunc(m.env.Get(key), func(ref string) string {
				if failed != nil {
					return ""
				}
				if !strings.HasPrefix(ref, "$(") {
					return result.Get(strings.Trim(ref, "${}"))
				}
				inner := ref[len("$(HOST:") : len(ref)-len(")")]
				if output, ok := cmdcache[inner]; ok {
					return output
				}
				output, err := evalcmd(inner)
				if err != nil && failed == nil {
					if key == "" {
						failed = fmt.Errorf("%s in %s returned error: %v", ref, m.context, err)
					} else {
						failed = fmt.Errorf("%s in %s environment returned error: %v", ref, m.context, err)
					}
					return ""
				}
				cmdcache[inner] = output
				return output
			})
			if failed != nil {
				return nil, failed
			}
			result.Set(key, value)
		}
	}
	return result, nil
}

func evalcmd(cmdline string) (string, error) {
	var stderr bytes.Buffer
	cmd := exec.Command("/bin/bash", "-c", cmdline)
	cmd.Stderr = &stderr
	output, err := cmd.Output()
	if err != nil {
		msg := string(bytes.TrimSpace(stderr.Bytes()))
		if len(msg) > 0 {
			msgs := strings.Split(msg, "\n")
			return "", fmt.Errorf("%s", strings.Join(msgs, "; "))
		}
		return "", err
	}
	return string(bytes.TrimRight(output, "\n")), nil
}

type strmap struct {
	context fmt.Stringer
	strings []string
}

func matches(pattern string, strmaps ...strmap) ([]string, error) {
	var matches []string
	for _, strmap := range strmaps {
		for _, name := range strmap.strings {
			if strings.HasPrefix(name, "+") || strings.HasPrefix(name, "-") {
				name = name[1:]
			}
			m, err := filepath.Match(pattern, name)
			if err != nil {
				return nil, err
			}
			if m {
				matches = append(matches, name)
			}
		}
	}
	return matches, nil
}

func evalstr(what string, strmaps ...strmap) ([]string, error) {
	final := make(map[string]bool)
	for i, strmap := range strmaps {
		delta := 0
		plain := 0
		for j, name := range strmap.strings {
			add := strings.HasPrefix(name, "+")
			remove := strings.HasPrefix(name, "-")
			if add || remove {
				name = name[1:]
				if i == 0 {
					return nil, fmt.Errorf("%s specifies %s in delta format", strmap.context, what)
				}
				delta++
			} else {
				plain++
			}
			if delta > 0 && plain > 0 {
				return nil, fmt.Errorf("%s specifies %s both in delta and plain format", strmap.context, what)
			}
			matches, err := matches(name, strmaps[:i+1]...)
			if err != nil {
				return nil, err
			}

			if add {
				for _, match := range matches {
					final[match] = true
				}
				continue
			}
			if remove {
				for _, match := range matches {
					delete(final, match)
				}
				continue
			}

			if j == 0 && len(final) > 0 {
				for name := range final {
					delete(final, name)
				}
			}

			for _, match := range matches {
				final[match] = true
			}
		}
	}

	strs := make([]string, 0, len(final))
	for name := range final {
		strs = append(strs, name)
	}
	return strs, nil
}

func evaloint(values ...OptionalInt) int64 {
	for _, v := range values {
		if v.IsSet {
			return v.Value
		}
	}
	return 0
}

type Timeout struct {
	time.Duration
}

func (t *Timeout) UnmarshalYAML(u func(interface{}) error) error {
	var s string
	_ = u(&s)
	d, err := time.ParseDuration(strings.TrimSpace(s))
	if err != nil {
		return fmt.Errorf("timeout must look like 10s or 15m or 1.5h, not %q", s)
	}
	t.Duration = d
	return nil
}

type Size int64

const (
	kb = 1024
	mb = kb * 1024
	gb = mb * 1024
)

func (s Size) String() string {
	switch {
	case s > gb && s%gb == 0:
		return strconv.Itoa(int(s/gb)) + "G"
	case s > mb && s%mb == 0:
		return strconv.Itoa(int(s/mb)) + "M"
	case s > kb && s%kb == 0:
		return strconv.Itoa(int(s/mb)) + "K"
	}
	return strconv.Itoa(int(s)) + "B"
}

func (s *Size) UnmarshalYAML(u func(interface{}) error) error {
	var str string
	_ = u(&str)
	if len(str) == 0 {
		*s = 0
		return nil
	}
	if str == "preserve-size" {
		*s = -1
		return nil
	}
	n, err := strconv.Atoi(str[:len(str)-1])
	if err != nil {
		return fmt.Errorf("invalid size string: %q", str)
	}
	switch str[len(str)-1] {
	case 'G':
		*s = Size(gb * n)
	case 'M':
		*s = Size(mb * n)
	case 'K':
		*s = Size(kb * n)
	case 'B':
		*s = Size(n)
	default:
		return fmt.Errorf("unknown size suffix in %q, must be one of: B, K, M, G", str)
	}
	return nil
}

type OptionalInt struct {
	IsSet bool
	Value int64
}

func (s OptionalInt) String() string {
	return strconv.FormatInt(s.Value, 64)
}

func (s *OptionalInt) UnmarshalYAML(u func(interface{}) error) error {
	var value int64
	err := u(&value)
	if err != nil {
		return err
	}
	s.Value = value
	s.IsSet = true
	return nil
}

func sortedKeys(m map[string]bool) []string {
	keys := make([]string, len(m))
	i := 0
	for key := range m {
		keys[i] = key
		i++
	}
	sort.Strings(keys)
	return keys
}<|MERGE_RESOLUTION|>--- conflicted
+++ resolved
@@ -121,12 +121,9 @@
 
 	// Only for Linode and Google so far.
 	Storage Size
-<<<<<<< HEAD
-=======
 
 	// Only for Google so far.
 	SecureBoot	bool
->>>>>>> 11dce7a8
 
 	Environment *Environment
 	Variants    []string
