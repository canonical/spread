--- conflicted
+++ resolved
@@ -502,23 +502,15 @@
 		start = start.Add(1)
 		printft(start, startTime|endTime|startFold|endFold, "Error %s %s (%s) : %v", verb, contextStr, server.Label(), err)
 		if debug != "" {
-<<<<<<< HEAD
 			if ! r.options.ShowOutput {
 				start = time.Now()
 				output, err := client.Trace(debug, dir, job.Environment)
 				if err != nil {
 					printft(start, startTime|endTime|startFold|endFold, "Error debugging %s : %v", contextStr, err)
+				printft(start, startTime|endTime|startFold|endFold, "Error debugging %s (%s) : %v", contextStr, server.Label(), err)
 				} else if len(output) > 0 {
-					printft(start, startTime|endTime|startFold|endFold, "Debug output for %s : %v", contextStr, outputErr(output, nil))
+					printft(start, startTime|endTime|startFold|endFold, "Debug output for %s (%s) : %v", contextStr, server.Label(), outputErr(output, nil))
 				}
-=======
-			start = time.Now()
-			output, err := client.Trace(debug, dir, job.Environment)
-			if err != nil {
-				printft(start, startTime|endTime|startFold|endFold, "Error debugging %s (%s) : %v", contextStr, server.Label(), err)
-			} else if len(output) > 0 {
-				printft(start, startTime|endTime|startFold|endFold, "Debug output for %s (%s) : %v", contextStr, server.Label(), outputErr(output, nil))
->>>>>>> 11dce7a8
 			}
 		}
 		if r.options.Debug || r.options.ShellAfter {
